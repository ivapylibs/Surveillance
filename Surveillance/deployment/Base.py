--- conflicted
+++ resolved
@@ -70,7 +70,6 @@
     #### The test data topics
     test_rgb_topic: str = "test_rgb"
     test_depth_topic: str = "test_depth"
-<<<<<<< HEAD
 
     run_system: bool = True  # @< Run the system on the test data or not. Recorder will not enable this option
     depth_scale: float = None # @< Will be stored in the class. Will be initiated in the building process.
@@ -80,15 +79,10 @@
     mea_test_r: int = 100 # @< The circle size in the postprocessing for the measured board.
     mea_sol_r: int = 300 # @< The circle size in the postprocessing for the solution board.
     hand_radius: int = 200 # @< The hand radius set by the user.
-=======
-    #### Run the system on the test data or not
-    run_system: bool = True
-    # Will be stored in the class. Will be initiated in the building process
-    depth_scale: float = None
-    #### Label/Receive the label of the activity. Will publish the state to the rostopic
-    activity_label: bool = False
-    activity_topic: str = "test_activity"
->>>>>>> 3ee3866a
+
+    activity_label: bool = False # @< Label/Receive the label of the activity.
+    activity_topic: str = "test_activity" # @< Will publish the state to the rostopic
+
 
 class BaseSurveillanceDeploy():
     def __init__(self, imgSource, scene_interpreter: scene.SceneInterpreterV1, params: Params = Params()) -> None:
@@ -198,12 +192,7 @@
             else:
                 continue
 
-<<<<<<< HEAD
     def process(self, rgb, dep, puzzle_postprocess=True):
-=======
-
-    def process(self, rgb, dep, no_postprocess=False):
->>>>>>> 3ee3866a
 
         # measure the data
         if self.params.run_system:
