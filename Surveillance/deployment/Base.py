"""

    @ brief:        The Base class for deploying the Surveillance system.
                    It defines the default parameters, encompass the calibration process,
                    and defines the API for further development.

                    The test script at the end will do nothing other than performing the Surveillance system calibration 
                    run on the incoming camera signals, and retrieve the processing result for visualization

    @author:        Yiye Chen,          yychen2019@gatech.edu
    @date:          02/16/2022

"""
from dataclasses import dataclass
import cv2
import numpy as np
import os
import time

# ROS related library
import rospy
import rosbag
from std_msgs.msg import Float64
from cv_bridge import CvBridge

import camera.d435.d435_runner as d435
from camera.extrinsic.aruco import CtoW_Calibrator_aruco
from camera.utils.utils import BEV_rectify_aruco
import camera.utils.display as display

from ROSWrapper.publishers.Matrix_pub import Matrix_pub
from ROSWrapper.publishers.Image_pub import Image_pub
from ROSWrapper.subscribers.preprocess.matrix import multiArray_to_np

from Surveillance.utils.utils import assert_directory
import Surveillance.layers.scene as scene
from Surveillance.deployment.utils import depth_to_before_scale
from Surveillance.deployment.default_params import *



@dataclass
class Params:
    markerLength: float = 0.08  # @< The aruco tag side length in meter.
    W: int = 1920               # @< The width of the frames.
    H: int = 1080                # @< The depth of the frames.
    save_dir: str = None        # @< the directory for data saving. Only for the data generated during the deployment.
    calib_data_save_dir: str = os.path.join(
        os.path.dirname(os.path.abspath(__file__)),
        "cache_base"
    )
    reCalibrate: bool = True  # @< re-calibrate the system or use the previous data.
    visualize: bool = True    # @< Visualize the running process or not, including the source data and the processing results.
    ros_pub: bool = True      # @< Publish the test data to ros or not.

    #### The calibration topics 
    # deployment - camera info
    BEV_mat_topic: str = "BEV_mat"
    intrinsic_topic: str = "intrinsic"
    depth_scale_topic: str = "depth_scale"
    # scene interpreter
    empty_table_rgb_topic: str = "empty_table_rgb"
    empty_table_dep_topic: str = "empty_table_dep"
    glove_rgb_topic: str = "glove_rgb"
    human_wave_rgb_topic: str = "human_wave_rgb"
    human_wave_dep_topic: str = "human_wave_dep"

    #### The test data topics
    test_rgb_topic: str = "test_rgb"
    test_depth_topic: str = "test_depth"

    run_system: bool = True  # @< Run the system on the test data or not.
    depth_scale: float = None # @< Will be stored in the class. Will be initiated in the building process.

    # Postprocessing params
    bound_limit: np.array = np.array([0,0,0,0])  # @< The ignored region area.
    mea_test_r: int = 100 # @< The circle size in the postprocessing for the measured board.
    mea_sol_r: int = 300 # @< The circle size in the postprocessing for the solution board.
    hand_radius: int = 200 # @< The hand radius set by the user.

class BaseSurveillanceDeploy():
    def __init__(self, imgSource, scene_interpreter: scene.SceneInterpreterV1, params: Params = Params()) -> None:
        """
        The Base class for deploying the Surveillance system.
        It defines the default parameters, encompasses the calibration process,
        and defines the API for further development.

        Args:
            imgSource (Callable): The image source that is able to get the camera data in the following style \
                (where status is a binary indicating whether the camera data is fetched successfully): 
                rgb, dep, status = imgSource()
                Can pass None, which will disable the run API that deploy the system on the connected camera
            scene_interpreter (scene.SceneInterpreterV1): The scene interpreter .
            params (Params, optional): The parameter passed. Defaults to Params().
        """
        self.imgSource = imgSource
        self.scene_interpreter = scene_interpreter
        self.params = params

        # the saving directories
        self.save_dir = self.params.save_dir 

        # visualization option:
        self.visualize = self.params.visualize

        # storage for the processing result
        self.img_BEV = None
        self.humanImg = None
<<<<<<< HEAD
        self.robotImg = None
=======
        self.humanMask = None
        self.hTracker = None
>>>>>>> 89ad8b09
        self.puzzleImg = None
        self.humanAndhumanImg = None

        self.meaBoardMask = None
        self.meaBoardImg = None

        self.near_human_puzzle_idx = None

        # depth scale
        self.depth_scale = params.depth_scale

        # test data publishers
        self.test_rgb_pub = Image_pub(topic_name=params.test_rgb_topic)
        self.test_dep_pub = Image_pub(topic_name=params.test_depth_topic)

        # store the test data
        self.test_rgb = None
        self.test_depth = None

        # control the rate
        self.rate = rospy.Rate(30) # hard code 30 FPS for now

    def run(self):

        if self.params.run_system is True:
            flag_process = True
        else:
            flag_process = False

        while (True):
            # ready = input("Please press \'r\' when you have placed the puzzles on the table")
            rgb, dep, status = self.imgSource()
            self.test_rgb = rgb
            self.test_depth = dep
            if not status:
                raise RuntimeError("Cannot get the image data")


            if flag_process == True:
                # process
                self.process(rgb, dep)

                # visualize
                if self.visualize:
                    # with results
                    self.vis(rgb, dep)
            else:
                # visualize
                if self.visualize:
                    self.vis_input(rgb, dep)

            # save data
            opKey = cv2.waitKey(1)
            if opKey == ord("c") and self.params.run_system is False:
                print("Recording process starts.")
                flag_process = True
            if opKey == ord("q"):
                print("Recording process ends.")
                break
            elif opKey == ord("s"):
                self.save_data()
            else:
                continue

    def process(self, rgb, dep, no_postprocess=False):

        # measure the data
        if self.params.run_system:
            self.measure(rgb, dep)

            # post process - NOTE: The postprocess for the puzzle solver is done here.
            if not no_postprocess:
                self.postprocess(rgb, dep)
        
        # publish data - TODO: sometimes the program stuck here
        if self.params.ros_pub:
            self.publish_data()


    def measure(self, rgb, dep):
        """
        get the measure board

        return the measure board mask and the measure board img
        """
        # interpret the scene
        self.scene_interpreter.process_depth(dep)
        self.scene_interpreter.process(rgb)
        self.img_BEV = cv2.warpPerspective(
            rgb.astype(np.uint8),
            self.scene_interpreter.params.BEV_trans_mat,
            (rgb.shape[1], rgb.shape[0])
        )

<<<<<<< HEAD
        # store important results
        self.hTracker = self.scene_interpreter.get_trackers("human", BEV_rectify=False)
=======
        # store important results for the  - NOTE; the masks are from the BEV for the puzzle solver
        self.puzzleImg = self.scene_interpreter.get_layer("puzzle", mask_only=False, BEV_rectify=True)
>>>>>>> 89ad8b09

        self.puzzleImg = self.scene_interpreter.get_layer("puzzle", mask_only=False, BEV_rectify=True)
        self.humanMask = self.scene_interpreter.get_layer("human", mask_only=True, BEV_rectify=True)
<<<<<<< HEAD
        self.humanMask = self.humanMask.astype('uint8') * 255
        self.humanAndhumanImg = self.scene_interpreter.get_layer("human", mask_only=False, BEV_rectify=True) \
                                + self.scene_interpreter.get_layer("puzzle", mask_only=False, BEV_rectify=True)
=======
        self.humanMask = self.humanMask.astype('uint8')*255
        #NOTE: please also remove the nonROIMask, which includes the empty-depth pixels, after cropping a larger piece region.
        # Maybe will also need to remove the robot mask in the future
        self.nonROIMask = self.scene_interpreter.get_layer("nonROI", mask_only=True, BEV_rectify=True)
        self.robotMask = self.scene_interpreter.get_layer("robot", mask_only=True, BEV_rectify=True)
>>>>>>> 89ad8b09

        self.humanImg = self.scene_interpreter.get_layer("human", mask_only=False, BEV_rectify=False)
        self.robotImg = self.scene_interpreter.get_layer("robot", mask_only=False, BEV_rectify=False)


    def publish_data(self):
        test_depth_bs = depth_to_before_scale(self.test_depth, self.depth_scale, np.uint16)
        self.test_rgb_pub.pub(self.test_rgb)
        self.test_dep_pub.pub(test_depth_bs)
        self.rate.sleep()
        

    def vis(self, rgb, dep):
        # print("Visualize the scene")
        # self.scene_interpreter.vis_scene()
        # plt.show()

        # visualize the source data
        display.display_rgb_dep_cv(rgb, dep, depth_clip=0, ratio=0.4, window_name="Camera feed")

        # visualize any results desired
        if self.params.run_system:
            self.vis_results(rgb, dep)

    def vis_input(self, rgb, dep):

        # visualize the source data
        display.display_rgb_dep_cv(rgb, dep, ratio=0.4, depth_clip=-1, window_name="Camera feed")
    
    def vis_results(self, rgb, dep):
        """Overwrite to put any result-related visualization in this function

        Args:
            rgb (_type_): _description_
            dep (_type_): _description_
        """
        display.display_images_cv([self.humanImg[:,:,::-1], self.puzzleImg[:,:,::-1]], ratio=0.4, window_name="Surveillance Process results")
        return

    def vis_near_hand_puzzles(self):
        """
        @ brief Visualize the puzzle pices location near the hand.
        """

        # the trackers
        hTracker_BEV = self.scene_interpreter.get_trackers("human", BEV_rectify=True)  # (2, 1)
        pTracker_BEV = self.scene_interpreter.get_trackers("puzzle", BEV_rectify=True)  # (2, N)

        # Plot the marker for the near hand pieces
        if self.near_human_puzzle_idx is not None:
            # determine the hand range

            # plot the hand range
            self.humanAndhumanImg = cv2.circle(self.humanAndhumanImg, hTracker_BEV.squeeze().astype(int), radius=self.params.hand_radius, color=(0, 0, 255),
                             thickness=10)
            # plot the puzzle markers
            for i in self.near_human_puzzle_idx:
                self.humanAndhumanImg = cv2.circle(self.humanAndhumanImg, pTracker_BEV[:, i].squeeze().astype(int), radius=20, color=(0, 255, 0),
                                 thickness=-1)

    def save_data(self):
        raise NotImplementedError

    def postprocess(self, rgb, dep):
        """Overwrite to put any pose process that is built on top of the scene interpreter her

        Args:
            rgb (_type_): _description_
            dep (_type_): _description_
        """

        # Postprocess for the puzzle solver
        meaBoardMask, meaBoardImg = self._get_measure_board()
        self.meaBoardMask = meaBoardMask
        self.meaBoardImg = meaBoardImg

        # Get the near-hand puzzle pieces, which correspond to the list in the puzzle piece tracker
        self.near_human_puzzle_idx = self._get_near_hand_puzzles()

        # Visualize the hand+puzzle for demo
        self.vis_near_hand_puzzles()


    def _get_measure_board(self, board_type = "test"):
        """
        Compare to the puzzle segmentation mask, the measure board carves out a larger circular area
        around each puzzle piece region to get high recall.
        # Todo: circle seems ad-hoc, we may need a better idea
        """

        puzzle_seg_mask = self.scene_interpreter.get_layer("puzzle", mask_only=True, BEV_rectify=True)
        puzzle_tpt = self.scene_interpreter.get_trackers("puzzle", BEV_rectify=True)

        # initialize a blank mask for the measured board
        meaBoardMask = np.zeros_like(puzzle_seg_mask, dtype=np.uint8)

        if board_type=="test":
            # if some puzzle pieces are tracked
            if puzzle_tpt is not None:
                # get the centroid mask. Note the tpt is in opencv coordinate system
                centroids = puzzle_tpt.astype(int)
                cols = centroids[0, :]
                rows = centroids[1, :]
                rows[rows >= self.img_BEV.shape[0]] = self.img_BEV.shape[0] - 1
                cols[cols >= self.img_BEV.shape[1]] = self.img_BEV.shape[1] - 1

                # dilate-based method
                # meaBoardMask[rows, cols] = 1
                ## dilate with circle
                # kernel = cv2.getStructuringElement(cv2.MORPH_ELLIPSE,(self.params.mea_test_r,self.params.mea_test_r))
                # mask_proc = maskproc(
                #    maskproc.dilate, (kernel,)
                # )
                # meaBoardMask = mask_proc.apply(meaBoardMask)

                # circle-based method
                for i in range(rows.size):
                    meaBoardMask = cv2.circle(meaBoardMask, (cols[i], rows[i]),
                                              self.params.mea_test_r,
                                              color=(255, 255, 255), thickness=-1)

                # Crop the ROI
                meaBoardMask[:self.params.bound_limit[0], :] = 0 # Top
                meaBoardMask[-self.params.bound_limit[1]:, :] = 0 # Bottom
                meaBoardMask[:, :self.params.bound_limit[2]] = 0  # Left
                meaBoardMask[:, -self.params.bound_limit[3]:] = 0 # Right
                meaBoardMask = (meaBoardMask != 0)
        else:
            # get the centroid
            x, y = np.where(puzzle_seg_mask)
            if x.size != 0:
                meaBoardMask[int(np.mean(x)), int(np.mean(y))] = 1

                ## dilate with circle
                # kernel = cv2.getStructuringElement(cv2.MORPH_ELLIPSE,(self.params.mea_sol_r, self.params.mea_sol_r))
                # mask_proc = maskproc(
                #    maskproc.dilate, (kernel,)
                # )
                # meaBoardMask = mask_proc.apply(meaBoardMask)

                # circle-based
                meaBoardMask = cv2.circle(meaBoardMask, (int(np.mean(y)), int(np.mean(x))),
                                          radius=self.params.mea_sol_r,
                                          color=(255, 255, 255), thickness=-1)

                meaBoardMask = (meaBoardMask != 0)

        meaBoardImg = meaBoardMask[:, :, np.newaxis].astype(np.uint8) * self.img_BEV

        # NOTE: remove the hand/robot mask that might be included due to the circular enlargement
        hand_mask = self.scene_interpreter.get_layer("human", mask_only=True, BEV_rectify=True)
        robot_mask = self.scene_interpreter.get_layer("robot", mask_only=True, BEV_rectify=True)
        meaBoardMask[hand_mask] = 0   # remove the hand mask
        meaBoardMask[robot_mask] = 0  # remove the robot mask

        meaBoardImg = meaBoardMask[:, :, np.newaxis].astype(np.uint8) * meaBoardImg

        return meaBoardMask, meaBoardImg

    def _get_near_hand_puzzles(self):
        """Get the puzzle pieces that are possibly near to the hand

        It is done by drawing a circular region around the BEV_rectified hand centroid,
        and then test whether the puzzle pieces locates within the region.

        Returns:
            idx [np.ndarray]:  The index of the puzzle pieces that is near to the hand. If none, then return None
        """

        hTracker_BEV = self.scene_interpreter.get_trackers("human", BEV_rectify=True)  # (2, 1)
        pTracker_BEV = self.scene_interpreter.get_trackers("puzzle", BEV_rectify=True)  # (2, N)
        hand_mask = self.scene_interpreter.get_layer("human", mask_only=True, BEV_rectify=True)

        # if either hand or puzzle pieces are not presented, then return None
        if hTracker_BEV is None or pTracker_BEV is None or np.all(hand_mask == False):
            idx = None
        else:

            # The circular area is automatically determined by the distance between the finger tip point and the centroid

            # hy, hx = np.where(hand_mask)
            # fingertip_idx = np.argmax(hy)
            # r = ((hx[fingertip_idx] - hTracker_BEV[0]) ** 2 + (hy[fingertip_idx] - hTracker_BEV[1]) ** 2) ** 0.5
            # # distances = np.sum(
            # #    (np.concatenate((hx[np.newaxis, :], hy[np.newaxis, :]), axis=0) - hTracker_BEV)**2,
            # #    axis=0
            # # )
            # # r = np.amin(distances)

            #  get puzzle-to-human distances
            distances = np.sum(
                (pTracker_BEV - hTracker_BEV) ** 2,
                axis=0
            ) ** 0.5
            near_hand = distances < self.params.hand_radius
            idx = np.where(near_hand)[0]

        return idx

    @staticmethod
    def build(params: Params = Params()):
        """
        Builder for saving the calibration data in the local cache folder.

        Args:
            params (Params, optional):  The parameter passed. Defaults to Params().

        Returns:
            _type_: _description_
        """
        # the cache folder for the data
        cache_dir = params.calib_data_save_dir
        if params.reCalibrate:
            assert_directory(cache_dir)
        
        # also assert the saving directory
        assert_directory(directory=params.save_dir)

        # camera runner
        d435_configs = d435.D435_Configs(
            W_dep=848,
            H_dep=480,
            W_color=params.W,
            H_color=params.H,
            exposure=100,
            gain=55
        )

        d435_starter = d435.D435_Runner(d435_configs)

        # The aruco-based calibrator
        calibrator_CtoW = CtoW_Calibrator_aruco(
            d435_starter.intrinsic_mat,
            distCoeffs=np.array([0.0, 0.0, 0.0, 0.0, 0.0]),
            markerLength_CL=params.markerLength,
            maxFrames=10,
            stabilize_version=True
        )

        # == [2] build a scene interpreter by running the calibration routine

        # Calibrate the extrinsic matrix
        BEV_mat_path = os.path.join(cache_dir, "BEV_mat.npz")

        # Check if the calibration file is existing
        if not os.path.exists(BEV_mat_path):
            print('No calibration file exists. Start calibration.')
            params.reCalibrate = True

        if params.reCalibrate:

            rgb, dep = display.wait_for_confirm(lambda: d435_starter.get_frames()[:2],
                                                color_type="rgb",
                                                ratio=0.5,
                                                window_name ='Camera pose estimation',
                                                instruction="Camera pose estimation: \n Please place the Aruco tag close to the base for the Extrinsic and Bird-eye-view(BEV) matrix calibration. \n Press \'c\' to start the process. \n Please remove the tag upon completion.",
                                                )
            while not calibrator_CtoW.stable_status:
                rgb, dep, _ = d435_starter.get_frames()
                M_CL, corners_aruco, img_with_ext, status = calibrator_CtoW.process(rgb, dep)
                assert status, "The aruco tag can not be detected"
            # calibrate the BEV_mat
            topDown_image, BEV_mat = BEV_rectify_aruco(rgb, corners_aruco, target_pos="down", target_size=100,
                                                       mode="full")
            # save
            np.savez(
                BEV_mat_path,
                BEV_mat=BEV_mat
            )
        else:
            print('Load the saved calibration files.')
            BEV_mat = np.load(BEV_mat_path, allow_pickle=True)["BEV_mat"]

        # run the calibration routine
        scene_interpreter = scene.SceneInterpreterV1.buildFromSource(
            lambda: d435_starter.get_frames()[:2],
            d435_starter.intrinsic_mat,
            #intrinsic,
            rTh_high=1,
            rTh_low=0.02,
            hTracker=HTRACKER,
            pTracker=PPARAMS,
            hParams=HPARAMS,
            rParams=ROBPARAMS,
            pParams=PPARAMS,
            bgParams=BGPARMAS,
            params=scene.Params(
                BEV_trans_mat=BEV_mat,
                depth_preprocess=PREPROCESS_DEPTH,
                rgb_preprocess=PREPROCESS_RGB
            ),
            reCalibrate=params.reCalibrate,
            cache_dir=cache_dir
        )

        return BaseSurveillanceDeploy(d435_starter.get_frames, scene_interpreter, params)


    @staticmethod
    def buildPub(params: Params = Params(), bag_path=None):
        """
        Builder for publishing the calibration data to ROS.

        Args:
            params (Params, optional): The deployment parameters. Defaults to Params().
                If params.reCalibrate is False, then will read the rosbag files for the calibration data to build the system,
                then run on the camera data
            bag_path (str): The rosbag file path. Necessary if the params.reCalibrate is False. Defaults to None

        Returns:
            _type_: _description_
        """

        # camera runner
        d435_configs = d435.D435_Configs(
            W_dep=848,
            H_dep=480,
            W_color=params.W,
            H_color=params.H,
            exposure=100,
            gain=55
        )

        d435_starter = d435.D435_Runner(d435_configs)
        depth_scale = d435_starter.get("depth_scale")

        # The aruco-based calibrator
        calibrator_CtoW = CtoW_Calibrator_aruco(
            d435_starter.intrinsic_mat,
            distCoeffs=np.array([0.0, 0.0, 0.0, 0.0, 0.0]),
            markerLength_CL=params.markerLength,
            maxFrames=10,
            stabilize_version=True
        )

        # == [2] If do not wish to reCalibrate the system, read the rosbag and run
        if not params.reCalibrate:
            assert bag_path is not None
            runner = BaseSurveillanceDeploy.buildFromRosbag(bag_path=bag_path, params=params)
            runner.imgSource = d435_starter.get_frames     
            return runner
        
        # == [3] build a scene interpreter by running the calibration routine

        # prepare the publishers - TODO: add the M_CL and robot to world transformation. Probably to tf, which will still be able to record by rosbag
        BEV_mat_topic = params.BEV_mat_topic
        intrinsic_topic = params.intrinsic_topic
        depth_scale_topic = params.depth_scale_topic

        BEV_pub = Matrix_pub(BEV_mat_topic)   
        intrinsic_pub = Matrix_pub(intrinsic_topic)
        depth_scale_pub = rospy.Publisher(depth_scale_topic, Float64)
        time.sleep(5)   # to ensure the publisher is properly established

        # publish the intrinsic matrix and the depth scale
        intrinsic_pub.pub(d435_starter.intrinsic_mat)
        depth_scale_msg = Float64()
        depth_scale_msg.data = depth_scale
        depth_scale_pub.publish(depth_scale_msg)

        # Calibration begins
        print("\n\n")
        print("===========Calibration starts===========")
        print("\n")

        # calibrate the BEV transformation and publish
        rgb, dep = display.wait_for_confirm(lambda: d435_starter.get_frames()[:2],
                                            color_type="rgb",
                                            ratio=0.5,
                                            window_name='[1] Camera pose estimation',
                                            instruction="[1] Camera pose estimation: \n Please place the Aruco tag close to the base for the Extrinsic and Bird-eye-view(BEV) matrix calibration. \n Press \'c\' to start the process. \n Please remove the tag upon completion.",
                                            )
        while not calibrator_CtoW.stable_status:
            rgb, dep, _ = d435_starter.get_frames()
            M_CL, corners_aruco, img_with_ext, status = calibrator_CtoW.process(rgb, dep)
            assert status, "The aruco tag can not be detected"
        # calibrate the BEV_mat
        topDown_image, BEV_mat = BEV_rectify_aruco(rgb, corners_aruco, target_pos="down", target_size=100,
                                                    mode="full")
        BEV_pub.pub(BEV_mat)

        # sleep a while for the topic to be published

        # run the calibration routine
        scene_interpreter = scene.SceneInterpreterV1.buildFromSourcePub(
            d435_starter,
            rTh_high=1,
            rTh_low=0.02,
            hTracker=HTRACKER,
            pTracker=PTRACKER,
            hParams=HPARAMS,
            rParams=ROBPARAMS,
            pParams=PPARAMS,
            bgParams=BGPARMAS,
            params=scene.Params(
                BEV_trans_mat=BEV_mat,
                depth_preprocess=PREPROCESS_DEPTH,
                rgb_preprocess=PREPROCESS_RGB
            ),
            ros_pub = True,
            empty_table_rgb_topic = "empty_table_rgb",
            empty_table_dep_topic = "empty_table_dep",
            glove_rgb_topic = "glove_rgb",
            human_wave_rgb_topic = "human_wave_rgb",
            human_wave_dep_topic = "human_wave_dep",
            nonROI_region=NONROI_FUN(params.H, params.W),
        )

        params.depth_scale = depth_scale
        params.ros_pub = True
        return BaseSurveillanceDeploy(d435_starter.get_frames, scene_interpreter, params)

    @staticmethod
    def buildFromRosbag(bag_path, params:Params):
        """Build the deployment runner instance

        Args:
            bag_path: The path of the Rosbag file
            params (Params, optional): The deployment parameters. Defaults to Params().

        Returns:
            _type_: _description_
        """

        bag = rosbag.Bag(bag_path)

        # prepare the publisher if necessary
        if params.ros_pub:
            # prepare the publishers - TODO: add the M_CL and robot to world transformation. Probably to tf, which will still be able to record by rosbag
            BEV_mat_topic = params.BEV_mat_topic
            intrinsic_topic = params.intrinsic_topic
            depth_scale_topic = params.depth_scale_topic

            BEV_pub = Matrix_pub(BEV_mat_topic)   
            intrinsic_pub = Matrix_pub(intrinsic_topic)
            depth_scale_pub = rospy.Publisher(depth_scale_topic, Float64)
            time.sleep(5)   # to ensure the publisher is properly established 
        
        # == [1] Load the scene information

        # get the BEV matrix and intrinsic matrix
        for topic, msg, t in bag.read_messages(["/"+params.BEV_mat_topic]):
            BEV_mat = multiArray_to_np(msg, (3, 3)) 
        intrinsic = None
        for topic, msg, t in bag.read_messages(["/"+params.intrinsic_topic]):
            intrinsic = multiArray_to_np(msg, (3, 3)) 
        if intrinsic is None:
            print("There is no intrinsic matrix stored in the bag. Will use the intrinsic of the D435 1920x1080")
            intrinsic = np.array(
                [[1.38106177e3, 0, 9.78223145e2],
                [0, 1.38116895e3, 5.45521362e2],
                [0., 0., 1.]]
            )

        # get the depth scale
        for topic, msg, t in bag.read_messages(["/"+params.depth_scale_topic]):
            depth_scale = msg.data
        
        # publish the BEV_matrix, intrinsic, and the depth scale
        if params.ros_pub:
            BEV_pub.pub(BEV_mat)
            intrinsic_pub.pub(intrinsic)
            depth_scale_msg = Float64()
            depth_scale_msg.data = depth_scale
            depth_scale_pub.publish(depth_scale)
            time.sleep(1)   # sleep to make sure they are published


        # == [3] Build the scene interpreter
        # get the camera size for nonROI_region determination
        cv_bridge = CvBridge()
        wait_time = 1
        print(params.empty_table_rgb_topic)
        for topic, msg, t in bag.read_messages(["/"+params.empty_table_rgb_topic]):
            empty_table_rgb = cv_bridge.imgmsg_to_cv2(msg)
            H, W = empty_table_rgb.shape[:2]

        scene_interpreter = scene.SceneInterpreterV1.buildFromRosbag(
            bag_path,
            rTh_high=1,
            rTh_low=0.02,
            hTracker=HTRACKER,
            pTracker=PTRACKER,
            hParams=HPARAMS,
            rParams=ROBPARAMS,
            pParams=PPARAMS,
            bgParams=BGPARMAS,
            params=scene.Params(
                BEV_trans_mat=BEV_mat,
                depth_preprocess=PREPROCESS_DEPTH,
                rgb_preprocess=PREPROCESS_RGB
            ),
            ros_pub = params.ros_pub,
            empty_table_rgb_topic = params.empty_table_rgb_topic,
            empty_table_dep_topic = params.empty_table_dep_topic,
            glove_rgb_topic = params.glove_rgb_topic,
            human_wave_rgb_topic = params.human_wave_rgb_topic,
            human_wave_dep_topic = params.human_wave_dep_topic,
            depth_scale=depth_scale,
            intrinsic=intrinsic,
            nonROI_region=NONROI_FUN(H, W),
        )

        params.depth_scale = depth_scale
        return BaseSurveillanceDeploy(None, scene_interpreter, params)

if __name__ == "__main__":
    fDir = os.path.dirname(os.path.realpath(__file__))
    save_dir = os.path.dirname(fDir)

    # save_dir = os.path.join(save_dir, "data/puzzle_solver_black")
    save_dir = os.path.join(save_dir, "data/foo")

    # == [0] Configs
    configs = Params(
        markerLength=0.08,
        save_dir=save_dir,
        reCalibrate=False,
        calib_data_save_dir=os.path.join(
            os.path.dirname(os.path.abspath(__file__)),
            "cache_base"
        )
    )

    # == [1] Prepare the camera runner & extrinsic calibrator
    baseSurveillance = BaseSurveillanceDeploy.build(configs)

    # == [2] Deploy
    baseSurveillance.run()
<|MERGE_RESOLUTION|>--- conflicted
+++ resolved
@@ -69,7 +69,7 @@
     test_rgb_topic: str = "test_rgb"
     test_depth_topic: str = "test_depth"
 
-    run_system: bool = True  # @< Run the system on the test data or not.
+    run_system: bool = True  # @< Run the system on the test data or not. Recorder will not enable this option
     depth_scale: float = None # @< Will be stored in the class. Will be initiated in the building process.
 
     # Postprocessing params
@@ -106,14 +106,12 @@
         # storage for the processing result
         self.img_BEV = None
         self.humanImg = None
-<<<<<<< HEAD
         self.robotImg = None
-=======
+        self.puzzleImg = None
+        self.humanAndhumanImg = None
+
         self.humanMask = None
         self.hTracker = None
->>>>>>> 89ad8b09
-        self.puzzleImg = None
-        self.humanAndhumanImg = None
 
         self.meaBoardMask = None
         self.meaBoardImg = None
@@ -136,6 +134,7 @@
 
     def run(self):
 
+        # Run the system on the test data or not.
         if self.params.run_system is True:
             flag_process = True
         else:
@@ -163,7 +162,7 @@
                 if self.visualize:
                     self.vis_input(rgb, dep)
 
-            # save data
+            # Save data
             opKey = cv2.waitKey(1)
             if opKey == ord("c") and self.params.run_system is False:
                 print("Recording process starts.")
@@ -172,18 +171,19 @@
                 print("Recording process ends.")
                 break
             elif opKey == ord("s"):
+                # Todo: May save individual info
                 self.save_data()
             else:
                 continue
 
-    def process(self, rgb, dep, no_postprocess=False):
+    def process(self, rgb, dep, puzzle_postprocess=True):
 
         # measure the data
         if self.params.run_system:
             self.measure(rgb, dep)
 
             # post process - NOTE: The postprocess for the puzzle solver is done here.
-            if not no_postprocess:
+            if puzzle_postprocess:
                 self.postprocess(rgb, dep)
         
         # publish data - TODO: sometimes the program stuck here
@@ -206,27 +206,20 @@
             (rgb.shape[1], rgb.shape[0])
         )
 
-<<<<<<< HEAD
         # store important results
         self.hTracker = self.scene_interpreter.get_trackers("human", BEV_rectify=False)
-=======
-        # store important results for the  - NOTE; the masks are from the BEV for the puzzle solver
-        self.puzzleImg = self.scene_interpreter.get_layer("puzzle", mask_only=False, BEV_rectify=True)
->>>>>>> 89ad8b09
 
         self.puzzleImg = self.scene_interpreter.get_layer("puzzle", mask_only=False, BEV_rectify=True)
         self.humanMask = self.scene_interpreter.get_layer("human", mask_only=True, BEV_rectify=True)
-<<<<<<< HEAD
+
         self.humanMask = self.humanMask.astype('uint8') * 255
         self.humanAndhumanImg = self.scene_interpreter.get_layer("human", mask_only=False, BEV_rectify=True) \
                                 + self.scene_interpreter.get_layer("puzzle", mask_only=False, BEV_rectify=True)
-=======
-        self.humanMask = self.humanMask.astype('uint8')*255
+
         #NOTE: please also remove the nonROIMask, which includes the empty-depth pixels, after cropping a larger piece region.
         # Maybe will also need to remove the robot mask in the future
         self.nonROIMask = self.scene_interpreter.get_layer("nonROI", mask_only=True, BEV_rectify=True)
         self.robotMask = self.scene_interpreter.get_layer("robot", mask_only=True, BEV_rectify=True)
->>>>>>> 89ad8b09
 
         self.humanImg = self.scene_interpreter.get_layer("human", mask_only=False, BEV_rectify=False)
         self.robotImg = self.scene_interpreter.get_layer("robot", mask_only=False, BEV_rectify=False)
@@ -252,19 +245,25 @@
             self.vis_results(rgb, dep)
 
     def vis_input(self, rgb, dep):
+        """
+        @brief Visualize the input.
+
+        Args:
+            rgb: The rgb image.
+            dep: The depth image.
+        """
 
         # visualize the source data
         display.display_rgb_dep_cv(rgb, dep, ratio=0.4, depth_clip=-1, window_name="Camera feed")
     
-    def vis_results(self, rgb, dep):
-        """Overwrite to put any result-related visualization in this function
-
-        Args:
-            rgb (_type_): _description_
-            dep (_type_): _description_
-        """
+    def vis_results(self):
+        """
+        Overwrite to put any result-related visualization in this function.
+        Note: Maybe it is better to put the visualization function here.
+        """
+
         display.display_images_cv([self.humanImg[:,:,::-1], self.puzzleImg[:,:,::-1]], ratio=0.4, window_name="Surveillance Process results")
-        return
+
 
     def vis_near_hand_puzzles(self):
         """
