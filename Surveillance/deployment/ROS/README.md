# Recorder instructions

This folder contains the scripts for recording the necessary data (calibration + test) into a rosbag file and running the script on the pre-saved data.

## Data

We have captured some testing data in the rosbag format. All the data is stored on the Dropbox. Please download the data from the [Dropbox link](https://www.dropbox.com/sh/6odjfrw522yko09/AAATSuZU7pl4vfzc-lVCro07a?dl=0), and put it in the ```deployment/ROS/data```.

## Usage

Before running any script, navigate to the ```Surveillance/deployment/ROS``` folder first:

```bash
cd path/to/clone/Surveillance
cd Surveillance/deployment/ROS
```



###  1. Record data

Record both the system calibration data and the test-time rgb and depth data.

#### 1.1 First-time Calibration

For the first time using the system or want to re-calibrate the system, run:

```bash
python rosbag_data_recorder.py
```

The recorder will save a bag file with the date appended: ```data_{RECORDING_DATE_AND_TIME}.bag``` . **Please use ```ls``` to check the data name, and compress it using the following commands (with the ```{RECORDING_DATE_AND_TIME}``` replaced by the actual one**. Without compression the data size will be large:

```bash
rosbag compress data_{RECORDING_DATE_AND_TIME}.bag
rm data_{RECORDING_DATE_AND_TIME}.orig.bag
```
<<<<<<< HEAD
If the purpose is to save the data as calibration data for future usage, it is better to change the prefix to ``calib`` instead of ``data`` to differentiate from recordings used for other purposes. 
=======
If the purpose is to save the data as calibration data for future usage, it is better to change the prefix to ``calib`` to differentiate from recordings used for other purposes. 
>>>>>>> 719721a0


#### 1.2 Record with the calibrated system

For using the pre-saved calibration data and only record the test-time data, toggle on the option and provide with the calibration data file name:

```bash
python rosbag_data_recorder.py --load_exist --rosbag_name path/to/folder/calib_{RECORDING_DATE_AND_TIME}.bag
```

It will fetch the calibration data in the provided rosbag file, record new test-time data, and store them together in a new rosbag file. Then again compress the data following the previous steps.



### 2. Run the surveillance system on the recorded data

To test the surveillance system on the recorded data, provide with the rosbag file name and run the following script:

```bash
python rosbag_runner.py --rosbag_name path/to/folder/calib_{RECORDING_DATE_AND_TIME}.bag
```<|MERGE_RESOLUTION|>--- conflicted
+++ resolved
@@ -35,11 +35,7 @@
 rosbag compress data_{RECORDING_DATE_AND_TIME}.bag
 rm data_{RECORDING_DATE_AND_TIME}.orig.bag
 ```
-<<<<<<< HEAD
 If the purpose is to save the data as calibration data for future usage, it is better to change the prefix to ``calib`` instead of ``data`` to differentiate from recordings used for other purposes. 
-=======
-If the purpose is to save the data as calibration data for future usage, it is better to change the prefix to ``calib`` to differentiate from recordings used for other purposes. 
->>>>>>> 719721a0
 
 
 #### 1.2 Record with the calibrated system
@@ -59,5 +55,5 @@
 To test the surveillance system on the recorded data, provide with the rosbag file name and run the following script:
 
 ```bash
-python rosbag_runner.py --rosbag_name path/to/folder/calib_{RECORDING_DATE_AND_TIME}.bag
+python rosbag_runner.py --rosbag_name path/to/folder/data_{RECORDING_DATE_AND_TIME}.bag
 ```