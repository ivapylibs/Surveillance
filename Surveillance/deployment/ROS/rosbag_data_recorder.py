"""

    @brief:     The rosbag data recorder records the calibration data and test data into a single rosbag.
                It won't run the system on the test data

    @author         Yiye Chen.          yychen2019@gatech.edu
    @date           02/24/2022

"""

import subprocess
import time
import argparse 
import os
import cv2

import rospy
import rosgraph

from Surveillance.deployment.Base import BaseSurveillanceDeploy
from Surveillance.deployment.Base import Params as bParams
from Surveillance.deployment.utils import terminate_process_and_children
from Surveillance.utils.configs import CfgNode

def get_args():
    parser = argparse.ArgumentParser(description="The data recorder that records the Surveillance calibration data and the test data.")
    parser.add_argument("--yfiles", default="config/setup.yaml,config/ros.yaml", type=lambda s: [item for item in s.split(',')],
                    help="The yaml configuration files. If multiple are needed, please use the comma as the separator (no space after the comma)")

    parser.add_argument("--force_restart", action='store_false', \
                    help="Whether force to restart the roscore.")

    parser.add_argument("--load_exist", action='store_true', \
                        help="""Avoid recalibrating the Surveillance system and load the calibration data from the existing rosbag file. \
                            Need to also provide with the path of the file via the --exist_rosbag_name argument""")
    parser.add_argument("--rosbag_name", type=str, default=None, \
                        help ="The rosbag file name that contains the system calibration data")
    parser.add_argument("--save_dir", type=str, default="./", 
                        help = "The directory to save the newly recorded data.")
    parser.add_argument("--vis_calib", action='store_true', \
                    help="Whether want to visualize the calibration process when loading the calibratin data from an existing rosbag file.")
    parser.add_argument("--act_collect", action="store_true", \
                        help = "Enable the labelling of the activity using the keyboard. Instruction will be provided in the terminal")
    
    args = parser.parse_args()
    cfg = CfgNode()
    cfg.merge_from_files(args.yfiles)
    return args, cfg

if __name__ == "__main__":
    # parse the arguments, and the rosbag name if necessary
    args, cfg = get_args()

    # args.load_exist = True
    # args.rosbag_name = 'data_2022-05-04-18-51-54.bag'

    if args.force_restart:
        subprocess.call(['killall rosmaster'], shell=True)
        subprocess.call(['killall rosbag'], shell=True)

    if args.load_exist:
        assert args.rosbag_name is not None, "Please provide the rosbag name if with to load from the exist calibration data."
        fDir = "./"
        bag_path = os.path.join(fDir, args.rosbag_name)
    else:
        bag_path = None

    # start the roscore if necessary
    roscore_proc = None
    if not rosgraph.is_master_online():
        roscore_proc = subprocess.Popen(['roscore'])
        # wait for a second to start completely
        time.sleep(1)
    
    # init core
    rospy.init_node("Surveillance_Data_Recorder")

    # == [0] Start the rosbag recording 
<<<<<<< HEAD
    rosbag_name = "data.bag"
    command = "rosbag record -a --lz4 -o {}".format(rosbag_name)
=======
    rosbag_path = "data.bag"
    rosbag_path = os.path.join(args.save_dir, rosbag_path)
    command = "rosbag record -a -b 0 --lz4 -o {}".format(rosbag_path)
>>>>>>> 0571168f
    rosbag_proc = subprocess.Popen(command, shell=True)
    time.sleep(1)

    # try:
    # == [1] Build
    configs = bParams(
        markerLength = cfg.Aruco.markerLength,
        W = cfg.Camera.W_rgb,               # The width of the frames
        H = cfg.Camera.H_rgb,                # The depth of the frames
        reCalibrate = (not args.load_exist),
        ros_pub = True,         # Publish the test data to the ros or not
        test_rgb_topic = cfg.Topic_names.rgb,
        test_depth_topic = cfg.Topic_names.depth,
        activity_topic= cfg.Topic_names.activity,
        BEV_mat_topic=cfg.Topic_names.BEV_mat,
        intrinsic_topic=cfg.Topic_names.intrinsic,
        empty_table_rgb_topic=cfg.Topic_names.empty_table_rgb,
        empty_table_dep_topic=cfg.Topic_names.empty_table_dep,
        glove_rgb_topic=cfg.Topic_names.glove_rgb,
        human_wave_rgb_topic=cfg.Topic_names.human_wave_rgb,
        human_wave_dep_topic=cfg.Topic_names.human_wave_dep,
        depth_scale_topic=cfg.Topic_names.depth_scale,
        visualize = True,
        vis_calib = args.vis_calib,
        run_system=False,        # Only save, don't run
        activity_label = args.act_collect
    )
    data_collector = BaseSurveillanceDeploy.buildPub(configs, bag_path=bag_path)

    print("===========Calibration finished===========")
    print("\n")
    print("Press \'c\' to start the recording and Press \'q\' to stop the recording")

    # == [2] Run
    data_collector.run()
    # except:
        # print("Something wrong with the recorder. Terminate all the processes.")

    # == [3] End the recording and compressing
    terminate_process_and_children(rosbag_proc)

    # == [4] Stop the roscore if started from the script
    if roscore_proc is not None:
        terminate_process_and_children(roscore_proc)<|MERGE_RESOLUTION|>--- conflicted
+++ resolved
@@ -76,14 +76,10 @@
     rospy.init_node("Surveillance_Data_Recorder")
 
     # == [0] Start the rosbag recording 
-<<<<<<< HEAD
-    rosbag_name = "data.bag"
-    command = "rosbag record -a --lz4 -o {}".format(rosbag_name)
-=======
+
     rosbag_path = "data.bag"
     rosbag_path = os.path.join(args.save_dir, rosbag_path)
-    command = "rosbag record -a -b 0 --lz4 -o {}".format(rosbag_path)
->>>>>>> 0571168f
+    command = "rosbag record -a --lz4 -o {}".format(rosbag_path)
     rosbag_proc = subprocess.Popen(command, shell=True)
     time.sleep(1)
 
