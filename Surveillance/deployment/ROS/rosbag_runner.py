"""

    @brief          The test script that run the system on a rosbag file,
                    include building the system and test the system.

    @author         Yiye Chen,          yychen2019@gatech.edu
                    Yunzhi Lin,         yunzhi.lin@gatech.edu
    @date           02/25/2022

"""
import shutil
import numpy as np
import os
import subprocess
import yaml
import threading
import time
import cv2
import matplotlib.pyplot as plt
import argparse
import copy
from pathlib import Path

import rospy
import rosgraph
import rosbag

from ROSWrapper.subscribers.Images_sub import Images_sub
from camera.utils.display import display_images_cv, display_rgb_dep_cv

from Surveillance.deployment.Base import BaseSurveillanceDeploy
from Surveillance.deployment.Base import Params as bParams
from Surveillance.deployment.utils import terminate_process_and_children

# puzzle stuff
<<<<<<< HEAD
from puzzle.runner import RealSolver, ParamRunner
from puzzle.piece.template import Template, PieceStatus
=======
#from puzzle.runner import RealSolver

# activity
from Surveillance.activities.state import StateEstimator
>>>>>>> 2c5c4614

# configs
test_rgb_topic = "/test_rgb"
test_dep_topic = "/test_depth"

# prepare
lock = threading.Lock()
timestamp_ending = None
roscore_proc = None

# To be built
call_back_num = 0

def get_args():
    parser = argparse.ArgumentParser(description="Surveillance runner on the pre-saved rosbag file")
    parser.add_argument("--fDir", type=str, default="./", \
                        help="The folder's name.")
<<<<<<< HEAD

    parser.add_argument("--rosbag_name", type=str, default="data/Testing/Yunzhi_test/data_2022-03-16-16-51-27.bag", \
=======
    parser.add_argument("--rosbag_name", type=str, default="data_2022-03-16-17-41-24.bag", \
>>>>>>> 2c5c4614
                        help="The rosbag file name.")
    parser.add_argument("--real_time", action='store_true', \
                        help="Whether to run the system for real-time or just rosbag playback instead.")
    parser.add_argument("--force_restart", action='store_true', \
                        help="Whether force to restart the roscore.")
    parser.add_argument("--display", action='store_false', \
                        help="Whether to display.")
    parser.add_argument("--puzzle_solver", action='store_true', \
                        help="Whether to apply puzzle_solver.")
    parser.add_argument("--state_analysis", action='store_false', \
                        help="Whether to apply the state analysis.")
    parser.add_argument("--verbose", action='store_true', \
                        help="Whether to debug the system.")
    parser.add_argument("--save_to_file", action='store_true', \
                        help="Whether save to files, the default file location is the same as the rosbag or realtime.")

    args = parser.parse_args()
    return args

class ImageListener:
    def __init__(self, opt):

        self.opt = opt

        # Initialize the saving folder
        if not self.opt.real_time:
            self.opt.save_folder = Path(self.opt.rosbag_name).stem
        else:
            self.opt.save_folder = 'realtime'
        # Clear up the space
        if os.path.exists(self.opt.save_folder):
            shutil.rmtree(self.opt.save_folder)
        os.makedirs(self.opt.save_folder, exist_ok=True)

        # Data captured
        self.RGB_np = None
        self.D_np = None

        self.rgb_frame_stamp = None
        self.rgb_frame_stamp_prev = None

        # Initialize a node
        rospy.init_node("test_surveillance_on_rosbag")

        # Build up the surveillance system from the rosbag
        configs_surv = bParams(
            visualize=False,
            ros_pub=False,
            # The calibration topics
            # deployment
            BEV_mat_topic="BEV_mat",
            intrinsic_topic="intrinsic",
            # scene interpreter
            empty_table_rgb_topic="empty_table_rgb",
            empty_table_dep_topic="empty_table_dep",
            glove_rgb_topic="glove_rgb",
            human_wave_rgb_topic="human_wave_rgb",
            human_wave_dep_topic="human_wave_dep",
            depth_scale_topic="depth_scale",
            # Postprocessing
            bound_limit = [300,300,400,0]
        )
        self.surv = BaseSurveillanceDeploy.buildFromRosbag(rosbag_file, configs_surv)

<<<<<<< HEAD
        # Build up the puzzle solver
        configs_puzzleSolver = ParamRunner(
            areaThresholdLower=1000,
            areaThresholdUpper=10000,
            pieceConstructor=Template,
            tauDist=100
        )
        self.puzzleSolver = RealSolver(configs_puzzleSolver)
=======
        #self.puzzleSolver = RealSolver()

        # state analysis
        self.state_parser = StateEstimator(
            signal_number=1,
            signal_names=["location"],
            state_number=1,
            state_names=["Move"],
            move_th=20
        ) 
>>>>>>> 2c5c4614

        # Initialize a subscriber
        Images_sub([test_rgb_topic, test_dep_topic], callback_np=self.callback_rgbd)

        print("Initialization ready, waiting for the data...")

    def callback_rgbd(self, arg_list):

        if self.opt.verbose:
            print("Get to the callback")

        RGB_np = arg_list[0]
        D_np = arg_list[1]
        rgb_frame_stamp = arg_list[2].to_sec()

        # np.integer includes both signed and unsigned, whereas the np.int only includes signed
        if np.issubdtype(D_np.dtype, np.integer):
            if self.opt.verbose:
                print("converting the depth scale")
            D_np = D_np.astype(np.float32) * self.surv.depth_scale

        with lock:
            self.RGB_np = RGB_np.copy()
            self.D_np = D_np.copy()
            self.rgb_frame_stamp = copy.deepcopy(rgb_frame_stamp)


    def run_system(self):

        with lock:

            global call_back_num

            if self.RGB_np is None:
                if self.opt.verbose:
                    print('No data')
                return

            RGB_np = self.RGB_np.copy()
            D_np = self.D_np.copy()
            rgb_frame_stamp = copy.deepcopy(self.rgb_frame_stamp)

            # Skip images with the same timestamp as the previous one
            if rgb_frame_stamp != None and self.rgb_frame_stamp_prev == rgb_frame_stamp:
                # if self.opt.verbose:
                #     print('Same timestamp')
                return
            else:
                self.rgb_frame_stamp_prev = rgb_frame_stamp

            if self.opt.verbose:
                print("Running the Surveillance on the test data")
            self.surv.process(RGB_np, D_np)

            humanImg = self.surv.humanImg
            puzzleImg = self.surv.puzzleImg
            hTracker = self.surv.hTracker

            humanMask = self.surv.humanMask

            postImg = self.surv.meaBoardImg

            if self.opt.display:
                # Display
                display_images_cv([self.RGB_np[:, :, ::-1]], ratio=0.5, window_name="Source RGB")
                display_images_cv([humanImg[:, :, ::-1], puzzleImg[:, :, ::-1]], ratio=0.5, window_name="Separate layers")
                display_images_cv([postImg[:, :, ::-1]], ratio=0.5, window_name="meaBoardImg")
                cv2.waitKey(1)

            if self.opt.save_to_file:
                # Save for debug
                cv2.imwrite(os.path.join(self.opt.save_folder, f'{str(call_back_num).zfill(4)}_rgb.png'), self.RGB_np[:, :, ::-1])
                cv2.imwrite(os.path.join(self.opt.save_folder, f'{str(call_back_num).zfill(4)}_hand.png'), humanImg[:, :, ::-1])
                cv2.imwrite(os.path.join(self.opt.save_folder, f'{str(call_back_num).zfill(4)}_handMask.png'),
                            humanMask)
                cv2.imwrite(os.path.join(self.opt.save_folder, f'{str(call_back_num).zfill(4)}_puzzle.png'), postImg[:, :, ::-1])

            if self.opt.puzzle_solver:
                # Work on the puzzle pieces

                # Todo: Currently, initialize the SolBoard with the very first frame.
                # We can hack it with something outside
                if call_back_num==0:
                    self.puzzleSolver.setSolBoard(postImg)

                self.puzzleSolver.process(postImg)

                if self.opt.display:
                    # Display
                    display_images_cv([self.puzzleSolver.bMeasImage[:, :, ::-1]], ratio=1, window_name="Measured board")
                    display_images_cv([self.puzzleSolver.bTrackImage[:, :, ::-1]], ratio=1, window_name="Tracking board")
                    display_images_cv([self.puzzleSolver.bSolImage[:, :, ::-1]], ratio=1, window_name="Solution board")

                    cv2.waitKey(1)

                if self.opt.save_to_file:
                    # Save for debug
                    cv2.imwrite(os.path.join(self.opt.save_folder, f'{str(call_back_num).zfill(4)}_bMeas.png'), self.puzzleSolver.bMeasImage[:, :, ::-1])
                    cv2.imwrite(os.path.join(self.opt.save_folder, f'{str(call_back_num).zfill(4)}_bTrack.png'), self.puzzleSolver.bTrackImage[:, :, ::-1])

<<<<<<< HEAD
                # Compute progress
                thePercent = self.puzzleSolver.progress()
                print(f"Progress: {thePercent}")
=======
            # NOTE: here I only invoke the state parser when the hand is detected (hTracker is not None)
            # This might cause unsynchronization with the puzzle states.
            # So might need to set the self.move_state to indicator value when the hand is not detected.
            if self.opt.state_analysis and hTracker is not None:
                # get the tracker
                self.state_parser.process([hTracker])
                self.state_parser.visualize(RGB_np, window_name="State")
                #plt.pause(0.001)
            
                # NOTE: The moving state is obtained here.
                # The return is supposed to be of the shape (N_state, ), where N_state is the number of states, 
                # since it was designed to include extraction of all the states.
                # Since the puzzle states is implemented elsewhere, the N_state is 1, hence index [0]
                self.move_state = self.state_parser.get_states()[0]

            # NOTE: the near-human-hand puzzle pieces. 
            # the pTracker_BEV is the trackpointers of all the pieces.
            # the near_human_puzzle_idx below contains the index of the pTracker_BEV that is near the human hand
            self.pTracker_BEV = self.scene_interpreter.get_trackers("puzzle", BEV_rectify=True)  # (2, N)
            self.near_humman_puzzle_idx = self.surv.near_human_puzzle_idx
            if self.opt.display:
                self.surv.vis_near_hand_puzzles()
>>>>>>> 2c5c4614

            call_back_num += 1
            print("The processed test frame number: {} \n\n".format(call_back_num))

        if self.opt.real_time is False:

            global timestamp_ending
            global roscore_proc

            # # Debug only
            if self.opt.verbose:
                print('Current:', rgb_frame_stamp)
                print('Last:', timestamp_ending)

            # We ignore the last 2 seconds
            if timestamp_ending is not None and abs(rgb_frame_stamp - timestamp_ending) < 2:
                print('Shut down the system.')
                rospy.signal_shutdown('Finished')
                # Stop the roscore if started from the script
                if roscore_proc is not None:
                    terminate_process_and_children(roscore_proc)

if __name__ == "__main__":

    # Parse arguments
    args = get_args()
    rosbag_file = os.path.join(args.fDir, args.rosbag_name)

    # Local configuration for debug

    args.save_to_file = True
<<<<<<< HEAD
    # args.verbose = True
    # args.display = False
    args.force_restart = True

=======
    args.verbose = True
    #args.force_restart = True
    #
>>>>>>> 2c5c4614

    if args.force_restart:
        subprocess.call(['killall rosmaster'], shell=True)

    # Start the roscore if not enabled
    if not rosgraph.is_master_online():
        roscore_proc = subprocess.Popen(['roscore'])
        # wait for a second to start completely
        time.sleep(1)

    listener = ImageListener(args)

    plt.ion()
    if args.real_time is False:
        # Get basic info from the rosbag
        info_dict = yaml.safe_load(
            subprocess.Popen(['rosbag', 'info', '--yaml', rosbag_file], stdout=subprocess.PIPE).communicate()[0])
        timestamp_ending = info_dict['end']

        print('Playback the rosbag recordings')

        # Need to start later for initialization
        # May need to slow down the publication otherwise the subscriber won't be able to catch it
        command = "rosbag play {} -d 2 -r 0.3 --topic {} {}".format(
           rosbag_file, test_rgb_topic, test_dep_topic)

        try:
           # Be careful with subprocess, pycharm needs to start from the right terminal environment (.sh instead of shortcut)
           # https://stackoverflow.com/a/3478415
           # We do not want to block the process
           subprocess.Popen(command, shell=True)
        except:
           print("Cannot execute the bash command: \n {}".format(command))
           exit()

    while not rospy.is_shutdown():
        listener.run_system()<|MERGE_RESOLUTION|>--- conflicted
+++ resolved
@@ -25,23 +25,22 @@
 import rosgraph
 import rosbag
 
+# Utils
 from ROSWrapper.subscribers.Images_sub import Images_sub
 from camera.utils.display import display_images_cv, display_rgb_dep_cv
 
+# Surveillance system
 from Surveillance.deployment.Base import BaseSurveillanceDeploy
 from Surveillance.deployment.Base import Params as bParams
 from Surveillance.deployment.utils import terminate_process_and_children
 
 # puzzle stuff
-<<<<<<< HEAD
 from puzzle.runner import RealSolver, ParamRunner
 from puzzle.piece.template import Template, PieceStatus
-=======
-#from puzzle.runner import RealSolver
 
 # activity
 from Surveillance.activities.state import StateEstimator
->>>>>>> 2c5c4614
+
 
 # configs
 test_rgb_topic = "/test_rgb"
@@ -59,12 +58,8 @@
     parser = argparse.ArgumentParser(description="Surveillance runner on the pre-saved rosbag file")
     parser.add_argument("--fDir", type=str, default="./", \
                         help="The folder's name.")
-<<<<<<< HEAD
-
-    parser.add_argument("--rosbag_name", type=str, default="data/Testing/Yunzhi_test/data_2022-03-16-16-51-27.bag", \
-=======
-    parser.add_argument("--rosbag_name", type=str, default="data_2022-03-16-17-41-24.bag", \
->>>>>>> 2c5c4614
+
+    parser.add_argument("--rosbag_name", type=str, default="data/Testing/Yiye/move_state_test_withPuzzle.bag", \
                         help="The rosbag file name.")
     parser.add_argument("--real_time", action='store_true', \
                         help="Whether to run the system for real-time or just rosbag playback instead.")
@@ -74,7 +69,7 @@
                         help="Whether to display.")
     parser.add_argument("--puzzle_solver", action='store_true', \
                         help="Whether to apply puzzle_solver.")
-    parser.add_argument("--state_analysis", action='store_false', \
+    parser.add_argument("--state_analysis", action='store_true', \
                         help="Whether to apply the state analysis.")
     parser.add_argument("--verbose", action='store_true', \
                         help="Whether to debug the system.")
@@ -94,6 +89,7 @@
             self.opt.save_folder = Path(self.opt.rosbag_name).stem
         else:
             self.opt.save_folder = 'realtime'
+
         # Clear up the space
         if os.path.exists(self.opt.save_folder):
             shutil.rmtree(self.opt.save_folder)
@@ -129,7 +125,6 @@
         )
         self.surv = BaseSurveillanceDeploy.buildFromRosbag(rosbag_file, configs_surv)
 
-<<<<<<< HEAD
         # Build up the puzzle solver
         configs_puzzleSolver = ParamRunner(
             areaThresholdLower=1000,
@@ -138,10 +133,8 @@
             tauDist=100
         )
         self.puzzleSolver = RealSolver(configs_puzzleSolver)
-=======
-        #self.puzzleSolver = RealSolver()
-
-        # state analysis
+
+        # State analysis
         self.state_parser = StateEstimator(
             signal_number=1,
             signal_names=["location"],
@@ -149,7 +142,6 @@
             state_names=["Move"],
             move_th=20
         ) 
->>>>>>> 2c5c4614
 
         # Initialize a subscriber
         Images_sub([test_rgb_topic, test_dep_topic], callback_np=self.callback_rgbd)
@@ -250,11 +242,13 @@
                     cv2.imwrite(os.path.join(self.opt.save_folder, f'{str(call_back_num).zfill(4)}_bMeas.png'), self.puzzleSolver.bMeasImage[:, :, ::-1])
                     cv2.imwrite(os.path.join(self.opt.save_folder, f'{str(call_back_num).zfill(4)}_bTrack.png'), self.puzzleSolver.bTrackImage[:, :, ::-1])
 
-<<<<<<< HEAD
+
                 # Compute progress
                 thePercent = self.puzzleSolver.progress()
                 print(f"Progress: {thePercent}")
-=======
+
+
+            # Hand moving states
             # NOTE: here I only invoke the state parser when the hand is detected (hTracker is not None)
             # This might cause unsynchronization with the puzzle states.
             # So might need to set the self.move_state to indicator value when the hand is not detected.
@@ -270,18 +264,18 @@
                 # Since the puzzle states is implemented elsewhere, the N_state is 1, hence index [0]
                 self.move_state = self.state_parser.get_states()[0]
 
-            # NOTE: the near-human-hand puzzle pieces. 
-            # the pTracker_BEV is the trackpointers of all the pieces.
-            # the near_human_puzzle_idx below contains the index of the pTracker_BEV that is near the human hand
-            self.pTracker_BEV = self.scene_interpreter.get_trackers("puzzle", BEV_rectify=True)  # (2, N)
-            self.near_humman_puzzle_idx = self.surv.near_human_puzzle_idx
-            if self.opt.display:
-                self.surv.vis_near_hand_puzzles()
->>>>>>> 2c5c4614
-
-            call_back_num += 1
-            print("The processed test frame number: {} \n\n".format(call_back_num))
-
+            # # NOTE: the near-human-hand puzzle pieces.
+            # # the pTracker_BEV is the trackpointers of all the pieces.
+            # # the near_human_puzzle_idx below contains the index of the pTracker_BEV that is near the human hand
+            # self.pTracker_BEV = self.scene_interpreter.get_trackers("puzzle", BEV_rectify=True)  # (2, N)
+            # self.near_humman_puzzle_idx = self.surv.near_human_puzzle_idx
+            # if self.opt.display:
+            #     self.surv.vis_near_hand_puzzles()
+            #
+            # call_back_num += 1
+            # print("The processed test frame number: {} \n\n".format(call_back_num))
+
+        # Only applied when working on rosbag playback
         if self.opt.real_time is False:
 
             global timestamp_ending
@@ -308,17 +302,12 @@
 
     # Local configuration for debug
 
-    args.save_to_file = True
-<<<<<<< HEAD
+    # args.save_to_file = True
     # args.verbose = True
     # args.display = False
+    args.state_analysis = True
     args.force_restart = True
 
-=======
-    args.verbose = True
-    #args.force_restart = True
-    #
->>>>>>> 2c5c4614
 
     if args.force_restart:
         subprocess.call(['killall rosmaster'], shell=True)
@@ -342,7 +331,7 @@
 
         # Need to start later for initialization
         # May need to slow down the publication otherwise the subscriber won't be able to catch it
-        command = "rosbag play {} -d 2 -r 0.3 --topic {} {}".format(
+        command = "rosbag play {} -d 2 -r 1 --topic {} {}".format(
            rosbag_file, test_rgb_topic, test_dep_topic)
 
         try:
