#!/usr/bin/python3
"""

    @brief          The test script that run the system on a rosbag file,
                    include building the system and test the system.

    @author         Yiye Chen,          yychen2019@gatech.edu
                    Yunzhi Lin,         yunzhi.lin@gatech.edu
    @date           02/25/2022

"""
import glob
import shutil
import numpy as np
import os
import subprocess
import yaml
import threading
import time
import cv2
import matplotlib.pyplot as plt
import argparse
import copy
from pathlib import Path
import pickle

# ROS
import rospy
import rosgraph
import rosbag
from std_msgs.msg import UInt8

# Utils
from ROSWrapper.subscribers.Images_sub import Images_sub
from camera.utils.display import display_images_cv, display_rgb_dep_cv
from Surveillance.deployment.utils import display_option_convert, calc_closest_factors

# Surveillance system
from Surveillance.deployment.Base import BaseSurveillanceDeploy
from Surveillance.deployment.Base import Params as bParams
from Surveillance.deployment.utils import terminate_process_and_children
from Surveillance.deployment.activity_record import ActDecoder
from Surveillance.utils.imgs import draw_contour

# puzzle stuff
from puzzle.runner import RealSolver, ParamRunner
from puzzle.piece.template import Template, PieceStatus

# activity
from Surveillance.activity.state import StateEstimator
from Surveillance.activity.FSM import Pick, Place
from Surveillance.activity.utils import DynamicDisplay, ParamDynamicDisplay

# configs
test_rgb_topic = "/test_rgb"
test_dep_topic = "/test_depth"
test_activity_topic = "/test_activity"

# preparation
lock = threading.Lock()

timestamp_beginning = None
timestamp_ending = None
roscore_proc = None

# To be built
call_back_id = 0

def get_args():
    parser = argparse.ArgumentParser(description="Surveillance runner on the pre-saved rosbag file")
    parser.add_argument("--fDir", type=str, default="./",
                        help="The folder's name.")
    parser.add_argument("--rosbag_name", type=str, default="data/Testing/Adan/data_2022-05-06-11-09-27_Heather_Cupcake_Compressed.bag", \
                        help="The rosbag file name.")
    parser.add_argument("--real_time", action='store_true',
                        help="Whether to run the system for real-time or just rosbag playback instead.")
    parser.add_argument("--force_restart", action='store_true',
                        help="Whether force to restart the roscore.")
    parser.add_argument("--vis_calib", action='store_true', default=False, \
                        help="Visualize the calibration process.")
    parser.add_argument("--display", default="001000", \
                        help="0/000000: No display;"
                             "1/000001: source input;"
                             "2/000010: hand;"
                             "4/000100: robot;"
                             "8/001000: puzzle;"
                             "16/010000: postprocessing;"
                             "32/100000: puzzle board;"
                             "You can use decimal or binary as the input.")
    parser.add_argument("--survelliance_system", action='store_true',
                        help="Whether to apply survelliance_system.")
    parser.add_argument("--puzzle_solver", action='store_true',
                        help="Whether to apply puzzle_solver.")
    parser.add_argument("--puzzle_solver_mode", default=0,
                        help="0: Set the first frame as the solution img;"
                             "1: Calibration based on a rosbag recording;"
                             "2: Run on the rosbag recording assuming the calibration board is already saved.")
    parser.add_argument("--puzzle_solver_SolBoard", default='caliSolBoard.obj',
                        help="The saving path to a .obj instance")
    parser.add_argument("--state_analysis", action='store_true',
                        help="Whether to apply the state analysis. Display is automatically enabled.")
    parser.add_argument("--activity_interpretation", action='store_true',
                        help="Whether to interpret the human's activity. Display is automatically enabled.")
    parser.add_argument("--verbose", action='store_true',
                        help="Whether to debug the system.")
    parser.add_argument("--save_to_file", action='store_true',
                        help="Whether save to files, the default file location is the same as the rosbag or realtime.")
    parser.add_argument("--debug_individual_folder", action='store_true',
                        help="Whether save files into different folders. More convenient for debug.")
    args = parser.parse_args()

    return args

class ImageListener:
    def __init__(self, opt):

        self.opt = opt

        # Convert display code
        self.opt.display = display_option_convert(self.opt.display)

        # Initialize the saving folder

        if self.opt.save_to_file:
            if not self.opt.real_time:
                self.opt.save_folder = Path(self.opt.rosbag_name).stem
            else:
                self.opt.save_folder = 'realtime'

            # Clear up the space
            if os.path.exists(self.opt.save_folder):
                shutil.rmtree(self.opt.save_folder)
            os.makedirs(self.opt.save_folder, exist_ok=True)

        # Data captured
        self.RGB_np = None
        self.D_np = None

        self.rgb_frame_stamp = None
        self.rgb_frame_stamp_prev = None

        # Initialize a node
        rospy.init_node("test_surveillance_on_rosbag")

        if self.opt.puzzle_solver_mode==1:
            mea_mode = 'sol'
        else:
            mea_mode = 'test'

        # Build up the surveillance system from the rosbag
        configs_surv = bParams(
            visualize=False,
            vis_calib=self.opt.vis_calib,
            ros_pub=False,
            # The calibration topics
            # deployment
            BEV_mat_topic="BEV_mat",
            intrinsic_topic="intrinsic",
            # scene interpreter
            empty_table_rgb_topic="empty_table_rgb",
            empty_table_dep_topic="empty_table_dep",
            glove_rgb_topic="glove_rgb",
            human_wave_rgb_topic="human_wave_rgb",
            human_wave_dep_topic="human_wave_dep",
            depth_scale_topic="depth_scale",
            # Postprocessing
            bound_limit = [200,200,50,50], # @< The ignored region area. Top/Bottom/Left/Right. E.g., Top: 200, 0-200 is ignored.
            mea_mode = mea_mode, # @< The mode for the postprocessing function, 'test' or 'sol'.
            mea_test_r = 150,  # @< The circle size in the postprocessing for the measured board.
            # mea_test_r=100,  # @< The circle size in the postprocessing for the measured board.
            mea_sol_r = 150,  # @< The circle size in the postprocessing for the solution board.
            hand_radius = 200  # @< The hand radius set by the user.
        )

        # build the surveillance deployer
        self.surv = BaseSurveillanceDeploy.buildFromRosbag(rosbag_file, configs_surv)

        # Build up the puzzle solver
        configs_puzzleSolver = ParamRunner(
            areaThresholdLower=1000, # @< The area threshold (lower) for the individual puzzle piece.
            areaThresholdUpper=8000, # @< The area threshold (upper) for the individual puzzle piece.
            pieceConstructor=Template,
            lengthThresholdLower=1000,
            BoudingboxThresh=(20, 100), # @< The bounding box threshold for the size of the individual puzzle piece.
            tauDist=100, # @< The radius distance determining if one piece is at the right position.
            hand_radius=200, # @< The radius distance to the hand center determining the near-by pieces.
            tracking_life_thresh=15, # @< Tracking life for the pieces, it should be set according to the processing speed.
            # solution_area=[600,800,400,650], # @< The solution area, [xmin, xmax, ymin, ymax]. We will perform frame difference in this area to locate the touching pieces.
            # It is set by the calibration result of the solution board.
        )
        self.puzzleSolver = RealSolver(configs_puzzleSolver)

        # State analysis
        self.state_parser = StateEstimator(
            signal_number=1,
            signal_names=["location"],
            state_number=1,
            state_names=["Move"],
            # move_th=50, # @< The threshold for determining the moving status. Note that this thresh only works well with low sampling rate.
            move_th=25,
        )

        # Initialize a subscriber
        Images_sub([test_rgb_topic, test_dep_topic], callback_np=self.callback_rgbd)

        # Initialize the activity label subscriber, decoder, and the label storage if needed
        self.activity_label = None
        if args.read_activity:
            rospy.Subscriber(test_activity_topic, UInt8, callback=self.callback_activity, queue_size=1)
            self.act_decoder = ActDecoder()

        # Activity analysis related
        # Initialized with NoHand
        self.move_state_history = None

        self.pick_model = Pick()
        self.place_model = Place()

        # Initialize fig for puzzle piece status display
        if self.opt.activity_interpretation:
            self.status_window = None
            self.activity_window = None

        print("Initialization ready, waiting for the data...")

    def callback_rgbd(self, arg_list):

        if self.opt.verbose:
            print("Get to the callback")

        RGB_np = arg_list[0]
        D_np = arg_list[1]
        rgb_frame_stamp = arg_list[2].to_sec()

        # np.integer includes both signed and unsigned, whereas the np.int only includes signed
        if np.issubdtype(D_np.dtype, np.integer):
            if self.opt.verbose:
                print("converting the depth scale")
            D_np = D_np.astype(np.float32) * self.surv.depth_scale

        with lock:
            self.RGB_np = RGB_np.copy()
            self.D_np = D_np.copy()
            self.rgb_frame_stamp = copy.deepcopy(rgb_frame_stamp)
    
    def callback_activity(self, key_msg):
        # decode the activity
        key = chr(key_msg.data)
        self.act_decoder.decode(key)

        # store the activity label
        self.activity_label = self.act_decoder.get_activity()

    def run_system(self):

        with lock:

            global call_back_id

            if self.RGB_np is None:
                if self.opt.verbose:
                    print('No data')
                return

            rgb_frame_stamp = copy.deepcopy(self.rgb_frame_stamp)

            # Skip images with the same timestamp as the previous one
            if rgb_frame_stamp != None and self.rgb_frame_stamp_prev == rgb_frame_stamp:

                time.sleep(0.001)
                # if self.opt.verbose:
                #     print('Same timestamp')
                return
            else:
                self.rgb_frame_stamp_prev = rgb_frame_stamp
                RGB_np = self.RGB_np.copy()
                D_np = self.D_np.copy()
                activity = copy.deepcopy(self.activity_label)

            if self.opt.verbose:
                print("Running the Surveillance on the test data")

            if self.opt.save_to_file:
                # Save for debug
                cv2.imwrite(os.path.join(self.opt.save_folder, f'{str(call_back_id).zfill(4)}_rgb.png'), self.RGB_np[:, :, ::-1])

            if self.opt.survelliance_system:
                self.surv.process(RGB_np, D_np)

                # For demo
                humanImg = self.surv.humanImg
                robotImg = self.surv.robotImg
                puzzleImg = self.surv.puzzleImg # @< Directly from surveillance system (without postprocessing)
                humanMask = self.surv.humanMask

                # For further processing
                postImg = self.surv.meaBoardImg
                visibleMask = self.surv.visibleMask
                hTracker = self.surv.hTracker
                hTracker_BEV = self.surv.scene_interpreter.get_trackers("human", BEV_rectify=True)  # (2, 1)

                if self.opt.save_to_file:
                    # Save for debug

                    cv2.imwrite(os.path.join(self.opt.save_folder, f'{str(call_back_id).zfill(4)}_hand.png'),
                                humanImg[:, :, ::-1])
                    # cv2.imwrite(os.path.join(self.opt.save_folder, f'{str(call_back_id).zfill(4)}_handMask.png'),
                    #             humanMask)
                    cv2.imwrite(os.path.join(self.opt.save_folder, f'{str(call_back_id).zfill(4)}_puzzle.png'),
                                postImg[:, :, ::-1])
                    cv2.imwrite(os.path.join(self.opt.save_folder, f'{str(call_back_id).zfill(4)}_visibleMask.png'),
                                visibleMask)

                    with open(os.path.join(self.opt.save_folder, f'{str(call_back_id).zfill(4)}_hTracker.npy'), 'wb') as f:
                        np.save(f, hTracker_BEV)

            # Display
            if self.opt.display[0]:
                if self.activity_label is not None:
                    RGB_np_withLabel = cv2.putText(np.float32(RGB_np.copy()), self.activity_label, (10, 60), cv2.FONT_HERSHEY_SIMPLEX,
                                         2.0, (255, 0, 0), 5)
                    RGB_np_withLabel = np.uint8(RGB_np_withLabel)
                    display_images_cv([RGB_np_withLabel[:, :, ::-1]], ratio=0.5, window_name="Source RGB")
                else:
                    display_images_cv([RGB_np[:, :, ::-1]], ratio=0.5, window_name="Source RGB")
            if self.opt.display[1]:
                display_images_cv([humanImg[:, :, ::-1]], ratio=0.5, window_name="Hand layer")
            if self.opt.display[2]:
                display_images_cv([robotImg[:, :, ::-1]], ratio=0.5, window_name="Robot layer")
            if self.opt.display[3]:
                display_images_cv([puzzleImg[:, :, ::-1]], ratio=0.5, window_name="Puzzle layer")
            if self.opt.display[4]:
                display_images_cv([postImg[:, :, ::-1]], ratio=0.5, window_name="Postprocessing (Input to the puzzle solver)")

            # If there is at least one display command
            if any(self.opt.display):
                cv2.waitKey(1)

            if self.opt.state_analysis:
                # Hand moving states
                # Todo: here I only invoke the state parser when the hand is detected (hTracker is not None)
                # Todo: Should be moved to state parser in the future
                # This might cause non-synchronization with the puzzle states.
                # So might need to set the self.move_state to indicator value when the hand is not detected.
                if hTracker is None:
                    # -1: NoHand; 0: NoMove; 1: Move
                    self.move_state = -1

                    stateImg = cv2.putText(RGB_np.copy(), "No Hand", (10, 60), cv2.FONT_HERSHEY_SIMPLEX, 2.0, [255, 0, 0], 5)

                else:
                    # Get the tracker
                    self.state_parser.process([hTracker])
                    stateImg = self.state_parser.plot_states(RGB_np.copy())

                    # NOTE: The moving state is obtained here.
                    # The return is supposed to be of the shape (N_state, ), where N_state is the number of states,
                    # since it was designed to include extraction of all the states.
                    # Since the puzzle states is implemented elsewhere, the N_state is 1, hence index [0]
                    self.move_state = self.state_parser.get_states()[0]

                display_images_cv([stateImg[:, :, ::-1]], ratio=0.5, window_name="Move States")

                if self.opt.save_to_file:
                    cv2.imwrite(os.path.join(self.opt.save_folder, f'{str(call_back_id).zfill(4)}_state.png'), stateImg[:, :, ::-1])

                print(f'Hand state: {self.move_state}')

            if self.opt.puzzle_solver:
                # Work on the puzzle pieces

                if self.opt.puzzle_solver_mode == 0:
                    if call_back_id == 0:
                        # Initialize the SolBoard using the very first frame.
                        self.puzzleSolver.setSolBoard(postImg)

                        print(
                            f'Number of puzzle pieces registered in the solution board: {self.puzzleSolver.theManager.solution.size()}')

                        if self.opt.activity_interpretation:
                            self.status_window = DynamicDisplay(
                                ParamDynamicDisplay(num=self.puzzleSolver.theManager.solution.size(),
                                                    window_title='Status Change'))
                            self.activity_window = DynamicDisplay(
                                ParamDynamicDisplay(num=self.puzzleSolver.theManager.solution.size(),
                                                    status_label=['NONE', 'MOVE'], ylimit=1,
                                                    window_title='Activity Change'))

                        # # Debug only
                        if self.opt.verbose:
                            cv2.imshow('debug_source', RGB_np[:, :, ::-1])
                            cv2.imshow('debug_humanMask', humanMask)
                            cv2.imshow('debug_puzzleImg', puzzleImg[:, :, ::-1])
                            cv2.imshow('debug_postImg', postImg[:, :, ::-1])
                            cv2.imshow('debug_solBoard', self.puzzleSolver.theManager.solution.toImage(ID_DISPLAY=True)[:, :, ::-1])
                            cv2.waitKey()
                    # Plan not used yet
                    plan = self.puzzleSolver.process(postImg, visibleMask, hTracker_BEV)

                elif self.opt.puzzle_solver_mode == 1:
                    # Calibration process
                    # Plan not used yet
                    plan = self.puzzleSolver.calibrate(postImg, visibleMask, hTracker_BEV)
                elif self.opt.puzzle_solver_mode == 2:
                    
                    # Initialize the SolBoard with saved board at the very first frame.
                    if call_back_id == 0:
                        self.puzzleSolver.setSolBoard(postImg, self.opt.puzzle_solver_SolBoard)

                        print(
                            f'Number of puzzle pieces registered in the solution board: {self.puzzleSolver.theManager.solution.size()}')

                        if self.opt.activity_interpretation:
                            self.status_window = DynamicDisplay(
                                ParamDynamicDisplay(num=self.puzzleSolver.theManager.solution.size(),
                                                    window_title='Status Change'))
                            self.activity_window = DynamicDisplay(
                                ParamDynamicDisplay(num=self.puzzleSolver.theManager.solution.size(),
                                                    status_label=['NONE', 'MOVE'], ylimit=1,
                                                    window_title='Activity Change'))

                        # # Debug only
                        if self.opt.verbose:
                            cv2.imshow('debug_source', RGB_np[:, :, ::-1])
                            cv2.imshow('debug_humanMask', humanMask)
                            cv2.imshow('debug_puzzleImg', puzzleImg[:, :, ::-1])
                            cv2.imshow('debug_postImg', postImg[:, :, ::-1])
                            cv2.imshow('debug_solBoard',
                                       self.puzzleSolver.theManager.solution.toImage(ID_DISPLAY=True)[:, :, ::-1])
                            cv2.waitKey()

                    # Plan not used yet
                    plan = self.puzzleSolver.process(postImg, visibleMask, hTracker_BEV)
                    print(plan)
                    cv2.waitKey()
                else:
                    raise RuntimeError('Wrong puzzle_solver_mode!')

                if self.opt.display[5]:
                    # Display measured/tracked/solution board
                    # display_images_cv([self.puzzleSolver.bMeasImage[:, :, ::-1], self.puzzleSolver.bTrackImage[:, :, ::-1], self.puzzleSolver.bSolImage[:, :, ::-1]],
                    #                   ratio=0.5, window_name="Measured/Tracking/Solution board")

                    # Display the original measured/tracked(ID from solution board)/solution board
                    display_images_cv(
                        [self.puzzleSolver.bMeasImage[:, :, ::-1], self.puzzleSolver.bTrackImage_SolID[:, :, ::-1],
                         self.puzzleSolver.bSolImage[:, :, ::-1]],
                        ratio=0.5, window_name="Measured/Tracked/Solution board")

                    cv2.waitKey(1)

                if self.opt.puzzle_solver_mode != 1 and self.opt.save_to_file:
                    # Save for debug
                    cv2.imwrite(os.path.join(self.opt.save_folder, f'{str(call_back_id).zfill(4)}_bMeas.png'), self.puzzleSolver.bMeasImage[:, :, ::-1])
                    cv2.imwrite(os.path.join(self.opt.save_folder, f'{str(call_back_id).zfill(4)}_bTrack_SolID.png'), self.puzzleSolver.bTrackImage_SolID[:, :, ::-1])

                # Compute progress
                # Note that the solution board should be correct, otherwise it will fail.
                if self.opt.puzzle_solver_mode != 1:
                    try:
                        thePercent = self.puzzleSolver.progress(USE_MEASURED=False)
                        print(f"Progress: {thePercent}")
                    except:
                        print('Double check the solution board to make it right.')

            if self.opt.activity_interpretation:

                # TODO: Need to be moved to somewhere else
                status_data = np.zeros(len(self.puzzleSolver.thePlanner.status_history))
                activity_data = np.zeros(len(self.puzzleSolver.thePlanner.status_history))

                for i in range(len(status_data)):
                    try:
                        status_data[i] = self.puzzleSolver.thePlanner.status_history[i][-1].value
                    except:
                        status_data[i] = PieceStatus.UNKNOWN.value

                    # Debug only
                    # if len(self.puzzleSolver.thePlanner.status_history[i])>=2 and \
                    #         np.linalg.norm(self.puzzleSolver.thePlanner.loc_history[i][-1] - self.puzzleSolver.thePlanner.loc_history[i][-2]) > 10:
                    #     print('!')

                    if len(self.puzzleSolver.thePlanner.status_history[i])>=2 and \
                        self.puzzleSolver.thePlanner.status_history[i][-1] == PieceStatus.MEASURED and \
                            self.puzzleSolver.thePlanner.status_history[i][-2] != PieceStatus.MEASURED and \
                                np.linalg.norm(self.puzzleSolver.thePlanner.loc_history[i][-1] - self.puzzleSolver.thePlanner.loc_history[i][-2]) > 30:
                            activity_data[i]= 1
                            print('Move activity detected.')

                    else:
                        activity_data[i]= 0

                self.status_window((call_back_id, status_data))
                self.activity_window((call_back_id, activity_data))

            print(f"The processed test frame id: {call_back_id} ")
            call_back_id += 1

        # Only applied when working on rosbag playback
        if self.opt.real_time is False:

            global timestamp_beginning
            global timestamp_ending
            global roscore_proc

            print(f'Current frame time: {np.round(rgb_frame_stamp-timestamp_beginning,2)}s')
            print('\n\n')

            # # Debug only
            if self.opt.verbose:
                print(f'Last frame time: {np.round(timestamp_ending-timestamp_beginning,2)}s')

            # We ignore the last 2 seconds
            if timestamp_ending is not None and abs(rgb_frame_stamp - timestamp_ending) < 2:

                if self.opt.puzzle_solver_mode == 1:
                    # Only for calibration process
                    if self.puzzleSolver.theCalibrated.size() > 0:
                        # Save for future usage
                        with open(self.opt.puzzle_solver_SolBoard, 'wb') as fp:
                            pickle.dump(self.puzzleSolver.theCalibrated, fp)

                        print(f'Number of puzzle pieces registered in the solution board: {self.puzzleSolver.theCalibrated.size()}')
                        print(f'Bounding box of the solution area: {self.puzzleSolver.theCalibrated.boundingBox()}')
                        cv2.imshow('debug_solBoard', self.puzzleSolver.theCalibrated.toImage(ID_DISPLAY=True)[:, :, ::-1])
                        cv2.waitKey()
                    else:
                        print('No piece detected.')

                print('Shut down the system.')
                rospy.signal_shutdown('Finished')
                # Stop the roscore if started from the script
                if roscore_proc is not None:
                    terminate_process_and_children(roscore_proc)
        else:
            print('\n\n')
if __name__ == "__main__":

    # Parse arguments
    args = get_args()

    ##################################
    # Local configuration for debug

    # # General setting
    # args.save_to_file = True
    # args.debug_individual_folder = True
    # args.verbose = True
    args.force_restart = True

<<<<<<< HEAD
    # # # For more modules setting
    # args.survelliance_system = True
    # args.puzzle_solver = True
    # args.state_analysis = True
    # args.activity_interpretation = True
    # args.puzzle_solver_mode = 0
=======
    # # For more modules setting
    args.survelliance_system = True
    args.puzzle_solver = False 
    # args.state_analysis = True
    args.activity_interpretation = False 
>>>>>>> 0571168f

    # # Display setting
    # "0/000000: No display;"
    # "1/000001: source input;"
    # "2/000010: hand;"
    # "4/000100: robot;"
    # "8/001000: puzzle;"
    # "16/010000: postprocessing;"
    # "32/100000: puzzle board;"
    # "You can use decimal or binary as the input."

    # args.display = '001011' # @< For most debug purposes on surveillance system
    # args.display = '110001' # @< For most debug purposes on puzzle solver
    # args.display = '000001' # @< For most debug purposes on activity analysis

    ##################################

    # # Option 0: Test puzzle solver
    # args.survelliance_system = True
    # args.puzzle_solver = True
    # args.state_analysis = False
    # args.activity_interpretation = False
    # args.puzzle_solver_mode = 0
    # args.display = '110001'

    # # Option 1: Calibration
    # args.rosbag_name = 'data/Testing/Yunzhi/Test_puzzle_solving/tangled_1_sol.bag'
    args.rosbag_name = 'sol_calib2.bag'
    args.survelliance_system = True
    args.puzzle_solver = True
    args.puzzle_solver_mode = 1
    args.display = '010001'

    # Option 2: Test puzzle solver with solution board set up
    # #args.rosbag_name = 'data/Testing/Yunzhi/Test_puzzle_solving/tangled_1_work.bag'
    # args.survelliance_system = True
    # args.puzzle_solver = True
    # # args.state_analysis = True
    # args.activity_interpretation = True
    # args.puzzle_solver_mode = 2
    # args.display = '111001'

    ###################################

    # update the args about the existence of the activity topic
    rosbag_file = os.path.join(args.fDir, args.rosbag_name)
    bag = rosbag.Bag(rosbag_file)

    if len(list(bag.read_messages(test_activity_topic))) != 0:
        args.read_activity = True
    else:
        args.read_activity = False

    if args.force_restart:
        subprocess.call(['killall rosbag'], shell=True)
        subprocess.call(['killall rosmaster'], shell=True)

    # Start the roscore if not enabled
    if not rosgraph.is_master_online():
        roscore_proc = subprocess.Popen(['roscore'], shell=True)
        # wait for a second to start completely
        time.sleep(1)

    listener = ImageListener(args)

    plt.ion()
    if args.real_time is False:
        # Get basic info from the rosbag
        info_dict = yaml.safe_load(
            subprocess.Popen(['rosbag', 'info', '--yaml', rosbag_file], stdout=subprocess.PIPE).communicate()[0])

        timestamp_beginning= info_dict['start']
        timestamp_ending = info_dict['end']

        print('Playback the rosbag recordings')

        # Need to start later for initialization
        # May need to slow down the publication otherwise the subscriber won't be able to catch it
        # -d:delay; -r:rate; -s:skip; -q no console display
        command = "rosbag play {} -d 2 -r 1 -s 15 -q --topic {} {} {}".format(
           rosbag_file, test_rgb_topic, test_dep_topic, test_activity_topic)

        try:
           # Be careful with subprocess, pycharm needs to start from the right terminal environment (.sh instead of shortcut)
           # https://stackoverflow.com/a/3478415
           # We do not want to block the process
           subprocess.Popen(command, shell=True)
        except:
           print("Cannot execute the bash command: \n {}".format(command))
           exit()

    while not rospy.is_shutdown():
        listener.run_system()

    if args.save_to_file and args.debug_individual_folder:
        # Mainly for debug
        def resave_to_folder(target):
            file_list = glob.glob(os.path.join(listener.opt.save_folder, f'*{target}.png'))

            if os.path.exists(f'{target}'):
                shutil.rmtree(f'{target}')
            os.makedirs(f'{target}', exist_ok=True)

            for file_path in file_list:
                shutil.copyfile(file_path, os.path.join(f'{target}', os.path.basename(file_path)))

        target_list = ['bTrack_SolID']

        for i in target_list:
            resave_to_folder(i)<|MERGE_RESOLUTION|>--- conflicted
+++ resolved
@@ -548,20 +548,13 @@
     # args.verbose = True
     args.force_restart = True
 
-<<<<<<< HEAD
     # # # For more modules setting
     # args.survelliance_system = True
     # args.puzzle_solver = True
     # args.state_analysis = True
     # args.activity_interpretation = True
     # args.puzzle_solver_mode = 0
-=======
-    # # For more modules setting
-    args.survelliance_system = True
-    args.puzzle_solver = False 
-    # args.state_analysis = True
-    args.activity_interpretation = False 
->>>>>>> 0571168f
+
 
     # # Display setting
     # "0/000000: No display;"
