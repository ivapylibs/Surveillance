"""

    @brief          The test script that run the system on a rosbag file,
                    include building the system and test the system.

    @author         Yiye Chen,          yychen2019@gatech.edu
                    Yunzhi Lin,         yunzhi.lin@gatech.edu
    @date           02/25/2022

"""
import shutil
import numpy as np
import os
import subprocess
import yaml
import threading
import time
import cv2
import matplotlib.pyplot as plt
import argparse
import copy
from pathlib import Path

# ROS
import rospy
import rosgraph
import rosbag
from std_msgs.msg import UInt8

# Utils
from ROSWrapper.subscribers.Images_sub import Images_sub
from camera.utils.display import display_images_cv, display_rgb_dep_cv
from Surveillance.deployment.utils import display_option_convert

# Surveillance system
from Surveillance.deployment.Base import BaseSurveillanceDeploy
from Surveillance.deployment.Base import Params as bParams
from Surveillance.deployment.utils import terminate_process_and_children
from Surveillance.deployment.activity_record import ActDecoder

# puzzle stuff
from puzzle.runner import RealSolver, ParamRunner
from puzzle.piece.template import Template, PieceStatus

# activity
from Surveillance.activities.state import StateEstimator

# configs
test_rgb_topic = "/test_rgb"
test_dep_topic = "/test_depth"
test_activity_topic = "/test_activity"

# preparation
lock = threading.Lock()
timestamp_ending = None
roscore_proc = None

# To be built
call_back_num = 0

def get_args():
    parser = argparse.ArgumentParser(description="Surveillance runner on the pre-saved rosbag file")
    parser.add_argument("--fDir", type=str, default="./", \
                        help="The folder's name.")
<<<<<<< HEAD

    parser.add_argument("--rosbag_name", type=str, default="data/Testing/Yunzhi_test/debug_long.bag", \
=======
    parser.add_argument("--rosbag_name", type=str, default="data/Yiye/act_record_debug.bag", \
>>>>>>> 3ee3866a
                        help="The rosbag file name.")
    parser.add_argument("--real_time", action='store_true', \
                        help="Whether to run the system for real-time or just rosbag playback instead.")
    parser.add_argument("--force_restart", action='store_true', \
                        help="Whether force to restart the roscore.")
    parser.add_argument("--display", default=1, \
                        help="0/000000: No display;"
                             "1/000001: source input;"
                             "2/000010: hand;"
                             "4/000100: robot;"
                             "8/001000: puzzle;"
                             "16/010000: postprocessing;"
                             "32/100000: puzzle board;"
                             "You can use decimal or binary as the input.")
    parser.add_argument("--puzzle_solver", action='store_true', \
                        help="Whether to apply puzzle_solver.")
    parser.add_argument("--state_analysis", action='store_true', \
                        help="Whether to apply the state analysis.")
    parser.add_argument("--near_hand_demo", action='store_true', \
                        help="Whether to visualize near hand pieces.")
    parser.add_argument("--verbose", action='store_true', \
                        help="Whether to debug the system.")
    parser.add_argument("--save_to_file", action='store_true', \
                        help="Whether save to files, the default file location is the same as the rosbag or realtime.")

    args = parser.parse_args()

    return args

class ImageListener:
    def __init__(self, opt):

        self.opt = opt

        # Convert display code
        self.opt.display = display_option_convert(self.opt.display)

        # Initialize the saving folder
        if not self.opt.real_time:
            self.opt.save_folder = Path(self.opt.rosbag_name).stem
        else:
            self.opt.save_folder = 'realtime'

        # Clear up the space
        if os.path.exists(self.opt.save_folder):
            shutil.rmtree(self.opt.save_folder)
        os.makedirs(self.opt.save_folder, exist_ok=True)

        # Data captured
        self.RGB_np = None
        self.D_np = None

        self.rgb_frame_stamp = None
        self.rgb_frame_stamp_prev = None

        # Initialize a node
        rospy.init_node("test_surveillance_on_rosbag")

        # Build up the surveillance system from the rosbag
        configs_surv = bParams(
            visualize=False,
            ros_pub=False,
            # The calibration topics
            # deployment
            BEV_mat_topic="BEV_mat",
            intrinsic_topic="intrinsic",
            # scene interpreter
            empty_table_rgb_topic="empty_table_rgb",
            empty_table_dep_topic="empty_table_dep",
            glove_rgb_topic="glove_rgb",
            human_wave_rgb_topic="human_wave_rgb",
            human_wave_dep_topic="human_wave_dep",
            depth_scale_topic="depth_scale",
            # Postprocessing
            bound_limit = [300,300,400,50], # @< The ignored region area.
            mea_test_r = 100,  # @< The circle size in the postprocessing for the measured board.
            mea_sol_r = 300,  # @< The circle size in the postprocessing for the solution board.
            hand_radius = 200  # @< The hand radius set by the user.
        )

        # build the surveillance deployer
        self.surv = BaseSurveillanceDeploy.buildFromRosbag(rosbag_file, configs_surv)

        # Build up the puzzle solver
        configs_puzzleSolver = ParamRunner(
            areaThresholdLower=1000,
            areaThresholdUpper=10000,
            pieceConstructor=Template,
            tauDist=100 # @< The radius distance determining the near-by pieces.
        )
        self.puzzleSolver = RealSolver(configs_puzzleSolver)

        # State analysis
        self.state_parser = StateEstimator(
            signal_number=1,
            signal_names=["location"],
            state_number=1,
            state_names=["Move"],
            move_th=20
        ) 

        # Initialize a subscriber
        Images_sub([test_rgb_topic, test_dep_topic], callback_np=self.callback_rgbd)

        # Initialize the activity label subscriber, decoder, and the label storage if needed
        self.activity_label = None
        if args.read_activity:
            rospy.Subscriber(test_activity_topic, UInt8, callback=self.callback_activity, queue_size=1)
            self.act_decoder = ActDecoder()

        print("Initialization ready, waiting for the data...")

    def callback_rgbd(self, arg_list):

        if self.opt.verbose:
            print("Get to the callback")

        RGB_np = arg_list[0]
        D_np = arg_list[1]
        rgb_frame_stamp = arg_list[2].to_sec()

        # np.integer includes both signed and unsigned, whereas the np.int only includes signed
        if np.issubdtype(D_np.dtype, np.integer):
            if self.opt.verbose:
                print("converting the depth scale")
            D_np = D_np.astype(np.float32) * self.surv.depth_scale

        with lock:
            self.RGB_np = RGB_np.copy()
            self.D_np = D_np.copy()
            self.rgb_frame_stamp = copy.deepcopy(rgb_frame_stamp)
    
    def callback_activity(self, key_msg):
        # decode the activity
        key = chr(key_msg.data)
        self.act_decoder.decode(key)

<<<<<<< HEAD
=======
        # store the activity label
        self.activity_label = self.act_decoder.get_activity()

>>>>>>> 3ee3866a
    def run_system(self):

        with lock:

            global call_back_num

            if self.RGB_np is None:
                if self.opt.verbose:
                    print('No data')
                return

            rgb_frame_stamp = copy.deepcopy(self.rgb_frame_stamp)

            # Skip images with the same timestamp as the previous one
            if rgb_frame_stamp != None and self.rgb_frame_stamp_prev == rgb_frame_stamp:
                # if self.opt.verbose:
                #     print('Same timestamp')
                return
            else:
                self.rgb_frame_stamp_prev = rgb_frame_stamp
                RGB_np = self.RGB_np.copy()
                D_np = self.D_np.copy()
                activity = copy.deepcopy(self.activity_label)

            if self.opt.verbose:
                print("Running the Surveillance on the test data")

            self.surv.process(RGB_np, D_np)

            # For demo
            humanImg = self.surv.humanImg
            robotImg = self.surv.robotImg
            puzzleImg = self.surv.puzzleImg
            humanMask = self.surv.humanMask
            nearHandImg = self.surv.humanAndhumanImg

            # For further processing
            postImg = self.surv.meaBoardImg
            hTracker = self.surv.hTracker

<<<<<<< HEAD
            # For near-human-hand puzzle pieces.
            # @note there may be false positives
            hTracker_BEV = self.surv.scene_interpreter.get_trackers("human", BEV_rectify=True)  # (2, 1)
            # pTracker_BEV = self.surv.scene_interpreter.get_trackers("puzzle", BEV_rectify=True)  # (2, N)
            near_human_puzzle_idx = self.surv.near_human_puzzle_idx # @< pTracker_BEV is the trackpointers of all the pieces.
            print('Idx from puzzle solver:', near_human_puzzle_idx) # @< The index of the pTracker_BEV that is near the human hand

            # Display
            if self.opt.display[0]:
                display_images_cv([self.RGB_np[:, :, ::-1]], ratio=0.5, window_name="Source RGB")
            if self.opt.display[1]:
                display_images_cv([humanImg[:, :, ::-1]], ratio=0.5, window_name="Hand layer")
            if self.opt.display[2]:
                display_images_cv([robotImg[:, :, ::-1]], ratio=0.5, window_name="Robot layer")
            if self.opt.display[3]:
                display_images_cv([puzzleImg[:, :, ::-1]], ratio=0.5, window_name="Puzzle layer")
            if self.opt.display[4]:
                display_images_cv([postImg[:, :, ::-1]], ratio=0.5, window_name="Postprocessing (Input to the puzzle solver)")
            if self.opt.near_hand_demo:
                self.surv.vis_near_hand_puzzles()
                display_images_cv([nearHandImg[:, :, ::-1]], ratio=0.5, window_name="nearHandImg")
=======
            if self.opt.display:
                # Display
                #self.surv.vis_results(RGB_np, D_np)
                #plt.ioff()
                #plt.figure(1)
                #plt.imshow(D_np)
                #plt.show()
                if self.activity_label is not None:
                    RGB_np = cv2.putText(np.float32(RGB_np), self.activity_label, (10, 60), cv2.FONT_HERSHEY_SIMPLEX, 2.0, (255, 0, 0), 5)
                    RGB_np = np.uint8(RGB_np)
                display_images_cv([RGB_np[:, :, ::-1]], ratio=0.5, window_name="Source RGB")
                #display_images_cv([humanImg[:, :, ::-1], puzzleImg[:, :, ::-1]], ratio=0.5, window_name="Separate layers")
>>>>>>> 3ee3866a

            # If there is at least one display command
            if any(self.opt.display) or self.opt.near_hand_demo:
                cv2.waitKey(1)

            if self.opt.save_to_file:
                # Save for debug
                cv2.imwrite(os.path.join(self.opt.save_folder, f'{str(call_back_num).zfill(4)}_rgb.png'), self.RGB_np[:, :, ::-1])
                cv2.imwrite(os.path.join(self.opt.save_folder, f'{str(call_back_num).zfill(4)}_hand.png'), humanImg[:, :, ::-1])
                cv2.imwrite(os.path.join(self.opt.save_folder, f'{str(call_back_num).zfill(4)}_handMask.png'),
                            humanMask)
                cv2.imwrite(os.path.join(self.opt.save_folder, f'{str(call_back_num).zfill(4)}_puzzle.png'), postImg[:, :, ::-1])
                cv2.imwrite(os.path.join(self.opt.save_folder, f'{str(call_back_num).zfill(4)}_nearHand.png'), nearHandImg[:, :, ::-1])

            if self.opt.puzzle_solver:
                # Work on the puzzle pieces

                # Todo: Currently, initialize the SolBoard with the very first frame.
                # We assume SolBoard is perfect (all the pieces have been recognized successfully)
                # We can hack it with something outside
                if call_back_num == 0:
                    self.puzzleSolver.setSolBoard(postImg)

                # Plan not used yet
                plan, id_dict = self.puzzleSolver.process(postImg, hTracker_BEV)

                # @note there may be false negatives
                print('ID from puzzle solver:', id_dict)

                if self.opt.display[5]:
                    # Display
                    display_images_cv([self.puzzleSolver.bMeasImage[:, :, ::-1], self.puzzleSolver.bTrackImage[:, :, ::-1], self.puzzleSolver.bSolImage[:, :, ::-1]],
                                      ratio=0.5, window_name="Measured/Tracking/Solution board")

                    cv2.waitKey(1)

                if self.opt.save_to_file:
                    # Save for debug
                    cv2.imwrite(os.path.join(self.opt.save_folder, f'{str(call_back_num).zfill(4)}_bMeas.png'), self.puzzleSolver.bMeasImage[:, :, ::-1])
                    cv2.imwrite(os.path.join(self.opt.save_folder, f'{str(call_back_num).zfill(4)}_bTrack.png'), self.puzzleSolver.bTrackImage[:, :, ::-1])

                # Compute progress
                # Note that the solution board should be correct
                try:
                    thePercent = self.puzzleSolver.progress()
                    print(f"Progress: {thePercent}")
                except:
                    print('Double check the solution board to make it right.')

            # Hand moving states
            # NOTE: here I only invoke the state parser when the hand is detected (hTracker is not None)
            # This might cause unsynchronization with the puzzle states.
            # So might need to set the self.move_state to indicator value when the hand is not detected.
            if self.opt.state_analysis and hTracker is not None:
                # get the tracker
                self.state_parser.process([hTracker])
                self.state_parser.visualize(RGB_np, window_name="State")

                # NOTE: The moving state is obtained here.
                # The return is supposed to be of the shape (N_state, ), where N_state is the number of states, 
                # since it was designed to include extraction of all the states.
                # Since the puzzle states is implemented elsewhere, the N_state is 1, hence index [0]
                self.move_state = self.state_parser.get_states()[0]
                # print(self.move_state)

            call_back_num += 1
            print("The processed test frame number: {} \n\n".format(call_back_num))

        # Only applied when working on rosbag playback
        if self.opt.real_time is False:

            global timestamp_ending
            global roscore_proc

            # # Debug only
            if self.opt.verbose:
                print('Current:', rgb_frame_stamp)
                print('Last:', timestamp_ending)

            # We ignore the last 2 seconds
            if timestamp_ending is not None and abs(rgb_frame_stamp - timestamp_ending) < 2:
                print('Shut down the system.')
                rospy.signal_shutdown('Finished')
                # Stop the roscore if started from the script
                if roscore_proc is not None:
                    terminate_process_and_children(roscore_proc)

if __name__ == "__main__":

    # Parse arguments
    args = get_args()
    rosbag_file = os.path.join(args.fDir, args.rosbag_name)

<<<<<<< HEAD

    # Local configuration for debug

    # args.save_to_file = True
    # args.verbose = True
    # args.display = '16'
    # args.puzzle_solver = True
    # args.state_analysis = True
    # args.force_restart = True
=======
    # update the args about the existance of the activity topic
    bag = rosbag.Bag(rosbag_file)

    if len(list(bag.read_messages(test_activity_topic))) != 0:
        args.read_activity = True
    else:
        args.read_activity = False

    args.save_to_file = False
    args.verbose = True
    #args.force_restart = True
    #
>>>>>>> 3ee3866a

    if args.force_restart:
        subprocess.call(['killall rosbag'], shell=True)
        subprocess.call(['killall rosmaster'], shell=True)

    # Start the roscore if not enabled
    if not rosgraph.is_master_online():
        roscore_proc = subprocess.Popen(['roscore'], shell=True)
        # wait for a second to start completely
        time.sleep(1)

    listener = ImageListener(args)

    plt.ion()
    if args.real_time is False:
        # Get basic info from the rosbag
        info_dict = yaml.safe_load(
            subprocess.Popen(['rosbag', 'info', '--yaml', rosbag_file], stdout=subprocess.PIPE).communicate()[0])
        timestamp_ending = info_dict['end']

        print('Playback the rosbag recordings')

        # Need to start later for initialization
        # May need to slow down the publication otherwise the subscriber won't be able to catch it
<<<<<<< HEAD
        command = "rosbag play {} -d 2 -r 1 --topic {} {}".format(
           rosbag_file, test_rgb_topic, test_dep_topic)
=======
        command = "rosbag play {} -d 2 -r 1 -s 1 --topic {} {} {}".format(
           rosbag_file, test_rgb_topic, test_dep_topic, test_activity_topic)
>>>>>>> 3ee3866a

        try:
           # Be careful with subprocess, pycharm needs to start from the right terminal environment (.sh instead of shortcut)
           # https://stackoverflow.com/a/3478415
           # We do not want to block the process
           subprocess.Popen(command, shell=True)
        except:
           print("Cannot execute the bash command: \n {}".format(command))
           exit()

    while not rospy.is_shutdown():
        listener.run_system()<|MERGE_RESOLUTION|>--- conflicted
+++ resolved
@@ -62,12 +62,7 @@
     parser = argparse.ArgumentParser(description="Surveillance runner on the pre-saved rosbag file")
     parser.add_argument("--fDir", type=str, default="./", \
                         help="The folder's name.")
-<<<<<<< HEAD
-
-    parser.add_argument("--rosbag_name", type=str, default="data/Testing/Yunzhi_test/debug_long.bag", \
-=======
-    parser.add_argument("--rosbag_name", type=str, default="data/Yiye/act_record_debug.bag", \
->>>>>>> 3ee3866a
+    parser.add_argument("--rosbag_name", type=str, default="data/Testing/Yiye/act_record_debug.bag", \
                         help="The rosbag file name.")
     parser.add_argument("--real_time", action='store_true', \
                         help="Whether to run the system for real-time or just rosbag playback instead.")
@@ -205,12 +200,9 @@
         key = chr(key_msg.data)
         self.act_decoder.decode(key)
 
-<<<<<<< HEAD
-=======
         # store the activity label
         self.activity_label = self.act_decoder.get_activity()
 
->>>>>>> 3ee3866a
     def run_system(self):
 
         with lock:
@@ -251,7 +243,6 @@
             postImg = self.surv.meaBoardImg
             hTracker = self.surv.hTracker
 
-<<<<<<< HEAD
             # For near-human-hand puzzle pieces.
             # @note there may be false positives
             hTracker_BEV = self.surv.scene_interpreter.get_trackers("human", BEV_rectify=True)  # (2, 1)
@@ -261,7 +252,11 @@
 
             # Display
             if self.opt.display[0]:
-                display_images_cv([self.RGB_np[:, :, ::-1]], ratio=0.5, window_name="Source RGB")
+                if self.activity_label is not None:
+                    RGB_np = cv2.putText(np.float32(RGB_np), self.activity_label, (10, 60), cv2.FONT_HERSHEY_SIMPLEX,
+                                         2.0, (255, 0, 0), 5)
+                    RGB_np = np.uint8(RGB_np)
+                display_images_cv([RGB_np[:, :, ::-1]], ratio=0.5, window_name="Source RGB")
             if self.opt.display[1]:
                 display_images_cv([humanImg[:, :, ::-1]], ratio=0.5, window_name="Hand layer")
             if self.opt.display[2]:
@@ -273,20 +268,6 @@
             if self.opt.near_hand_demo:
                 self.surv.vis_near_hand_puzzles()
                 display_images_cv([nearHandImg[:, :, ::-1]], ratio=0.5, window_name="nearHandImg")
-=======
-            if self.opt.display:
-                # Display
-                #self.surv.vis_results(RGB_np, D_np)
-                #plt.ioff()
-                #plt.figure(1)
-                #plt.imshow(D_np)
-                #plt.show()
-                if self.activity_label is not None:
-                    RGB_np = cv2.putText(np.float32(RGB_np), self.activity_label, (10, 60), cv2.FONT_HERSHEY_SIMPLEX, 2.0, (255, 0, 0), 5)
-                    RGB_np = np.uint8(RGB_np)
-                display_images_cv([RGB_np[:, :, ::-1]], ratio=0.5, window_name="Source RGB")
-                #display_images_cv([humanImg[:, :, ::-1], puzzleImg[:, :, ::-1]], ratio=0.5, window_name="Separate layers")
->>>>>>> 3ee3866a
 
             # If there is at least one display command
             if any(self.opt.display) or self.opt.near_hand_demo:
@@ -380,30 +361,23 @@
     args = get_args()
     rosbag_file = os.path.join(args.fDir, args.rosbag_name)
 
-<<<<<<< HEAD
 
     # Local configuration for debug
 
     # args.save_to_file = True
     # args.verbose = True
-    # args.display = '16'
+    args.display = '17'
     # args.puzzle_solver = True
     # args.state_analysis = True
     # args.force_restart = True
-=======
-    # update the args about the existance of the activity topic
+
+    # update the args about the existence of the activity topic
     bag = rosbag.Bag(rosbag_file)
 
     if len(list(bag.read_messages(test_activity_topic))) != 0:
         args.read_activity = True
     else:
         args.read_activity = False
-
-    args.save_to_file = False
-    args.verbose = True
-    #args.force_restart = True
-    #
->>>>>>> 3ee3866a
 
     if args.force_restart:
         subprocess.call(['killall rosbag'], shell=True)
@@ -428,13 +402,8 @@
 
         # Need to start later for initialization
         # May need to slow down the publication otherwise the subscriber won't be able to catch it
-<<<<<<< HEAD
-        command = "rosbag play {} -d 2 -r 1 --topic {} {}".format(
-           rosbag_file, test_rgb_topic, test_dep_topic)
-=======
         command = "rosbag play {} -d 2 -r 1 -s 1 --topic {} {} {}".format(
            rosbag_file, test_rgb_topic, test_dep_topic, test_activity_topic)
->>>>>>> 3ee3866a
 
         try:
            # Be careful with subprocess, pycharm needs to start from the right terminal environment (.sh instead of shortcut)
